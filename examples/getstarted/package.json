{
  "name": "getstarted",
  "private": true,
  "version": "3.0.0-beta.19",
  "description": "A Strapi application.",
  "scripts": {
    "develop": "strapi develop",
    "start": "strapi start",
    "build": "strapi build",
    "strapi": "strapi"
  },
  "dependencies": {
    "knex": "^0.20.0",
    "lodash": "^4.17.5",
    "mysql": "^2.17.1",
    "pg": "^7.10.0",
    "sqlite3": "^4.0.6",
<<<<<<< HEAD
    "strapi": "3.0.0-beta.18.7",
    "strapi-admin": "3.0.0-beta.18.7",
    "strapi-connector-bookshelf": "3.0.0-beta.18.7",
    "strapi-connector-mongoose": "3.0.0-beta.18.7",
    "strapi-middleware-views": "3.0.0-beta.18.7",
    "strapi-plugin-content-manager": "3.0.0-beta.18.7",
    "strapi-plugin-content-type-builder": "3.0.0-beta.18.7",
    "strapi-plugin-documentation": "3.0.0-beta.18.7",
    "strapi-plugin-email": "3.0.0-beta.18.7",
    "strapi-plugin-graphql": "3.0.0-beta.18.7",
    "strapi-plugin-upload": "3.0.0-beta.18.7",
    "strapi-plugin-users-permissions": "3.0.0-beta.18.7",
    "strapi-provider-email-mailgun": "3.0.0-beta.18.7",
    "strapi-provider-upload-aws-s3": "3.0.0-beta.18.7",
    "strapi-provider-upload-cloudinary": "3.0.0-beta.18.7",
    "strapi-provider-upload-rackspace": "3.0.0-beta.18.7",
    "strapi-utils": "3.0.0-beta.18.7"
=======
    "strapi": "3.0.0-beta.19",
    "strapi-admin": "3.0.0-beta.19",
    "strapi-connector-bookshelf": "3.0.0-beta.19",
    "strapi-connector-mongoose": "3.0.0-beta.19",
    "strapi-middleware-views": "3.0.0-beta.19",
    "strapi-plugin-content-manager": "3.0.0-beta.19",
    "strapi-plugin-content-type-builder": "3.0.0-beta.19",
    "strapi-plugin-documentation": "3.0.0-beta.19",
    "strapi-plugin-email": "3.0.0-beta.19",
    "strapi-plugin-graphql": "3.0.0-beta.19",
    "strapi-plugin-upload": "3.0.0-beta.19",
    "strapi-plugin-users-permissions": "3.0.0-beta.19",
    "strapi-provider-email-mailgun": "3.0.0-beta.19",
    "strapi-provider-upload-aws-s3": "3.0.0-beta.19",
    "strapi-utils": "3.0.0-beta.19"
>>>>>>> 38fab7f0
  },
  "strapi": {
    "uuid": "getstarted"
  },
  "engines": {
    "node": ">=10.0.0",
    "npm": ">=6.0.0"
  },
  "license": "MIT"
}<|MERGE_RESOLUTION|>--- conflicted
+++ resolved
@@ -15,25 +15,6 @@
     "mysql": "^2.17.1",
     "pg": "^7.10.0",
     "sqlite3": "^4.0.6",
-<<<<<<< HEAD
-    "strapi": "3.0.0-beta.18.7",
-    "strapi-admin": "3.0.0-beta.18.7",
-    "strapi-connector-bookshelf": "3.0.0-beta.18.7",
-    "strapi-connector-mongoose": "3.0.0-beta.18.7",
-    "strapi-middleware-views": "3.0.0-beta.18.7",
-    "strapi-plugin-content-manager": "3.0.0-beta.18.7",
-    "strapi-plugin-content-type-builder": "3.0.0-beta.18.7",
-    "strapi-plugin-documentation": "3.0.0-beta.18.7",
-    "strapi-plugin-email": "3.0.0-beta.18.7",
-    "strapi-plugin-graphql": "3.0.0-beta.18.7",
-    "strapi-plugin-upload": "3.0.0-beta.18.7",
-    "strapi-plugin-users-permissions": "3.0.0-beta.18.7",
-    "strapi-provider-email-mailgun": "3.0.0-beta.18.7",
-    "strapi-provider-upload-aws-s3": "3.0.0-beta.18.7",
-    "strapi-provider-upload-cloudinary": "3.0.0-beta.18.7",
-    "strapi-provider-upload-rackspace": "3.0.0-beta.18.7",
-    "strapi-utils": "3.0.0-beta.18.7"
-=======
     "strapi": "3.0.0-beta.19",
     "strapi-admin": "3.0.0-beta.19",
     "strapi-connector-bookshelf": "3.0.0-beta.19",
@@ -49,7 +30,6 @@
     "strapi-provider-email-mailgun": "3.0.0-beta.19",
     "strapi-provider-upload-aws-s3": "3.0.0-beta.19",
     "strapi-utils": "3.0.0-beta.19"
->>>>>>> 38fab7f0
   },
   "strapi": {
     "uuid": "getstarted"
