{
  "name": "getstarted",
  "private": true,
  "version": "4.11.5",
  "description": "A Strapi application.",
  "scripts": {
    "develop": "strapi develop",
    "develop:ce": "STRAPI_DISABLE_EE=true strapi develop",
    "start": "strapi start",
    "build": "strapi build",
    "build:ce": "STRAPI_DISABLE_EE=true strapi build",
    "strapi": "strapi"
  },
  "dependencies": {
<<<<<<< HEAD
    "@strapi/icons": "1.8.1",
    "@strapi/plugin-color-picker": "4.11.5",
    "@strapi/plugin-documentation": "4.11.5",
    "@strapi/plugin-graphql": "4.11.5",
    "@strapi/plugin-i18n": "4.11.5",
    "@strapi/plugin-sentry": "4.11.5",
    "@strapi/plugin-users-permissions": "4.11.5",
    "@strapi/provider-email-mailgun": "4.11.5",
    "@strapi/provider-upload-aws-s3": "4.11.5",
    "@strapi/provider-upload-cloudinary": "4.11.5",
    "@strapi/strapi": "4.11.5",
=======
    "@strapi/icons": "1.8.2",
    "@strapi/plugin-color-picker": "4.11.4",
    "@strapi/plugin-documentation": "4.11.4",
    "@strapi/plugin-graphql": "4.11.4",
    "@strapi/plugin-i18n": "4.11.4",
    "@strapi/plugin-sentry": "4.11.4",
    "@strapi/plugin-users-permissions": "4.11.4",
    "@strapi/provider-email-mailgun": "4.11.4",
    "@strapi/provider-upload-aws-s3": "4.11.4",
    "@strapi/provider-upload-cloudinary": "4.11.4",
    "@strapi/strapi": "4.11.4",
>>>>>>> 53a0f7d1
    "better-sqlite3": "8.3.0",
    "lodash": "4.17.21",
    "mysql": "2.18.1",
    "mysql2": "3.3.0",
    "passport-google-oauth2": "0.2.0",
    "pg": "8.11.1",
    "react": "^18.2.0",
    "react-dom": "^18.2.0",
    "react-intl": "6.4.1",
    "react-router-dom": "5.3.4",
    "sqlite3": "5.1.2",
    "styled-components": "5.3.3"
  },
  "strapi": {
    "uuid": "getstarted"
  },
  "engines": {
    "node": ">=14.19.1 <=18.x.x",
    "npm": ">=6.0.0"
  },
  "license": "SEE LICENSE IN LICENSE"
}<|MERGE_RESOLUTION|>--- conflicted
+++ resolved
@@ -12,8 +12,7 @@
     "strapi": "strapi"
   },
   "dependencies": {
-<<<<<<< HEAD
-    "@strapi/icons": "1.8.1",
+    "@strapi/icons": "1.8.2",
     "@strapi/plugin-color-picker": "4.11.5",
     "@strapi/plugin-documentation": "4.11.5",
     "@strapi/plugin-graphql": "4.11.5",
@@ -24,19 +23,6 @@
     "@strapi/provider-upload-aws-s3": "4.11.5",
     "@strapi/provider-upload-cloudinary": "4.11.5",
     "@strapi/strapi": "4.11.5",
-=======
-    "@strapi/icons": "1.8.2",
-    "@strapi/plugin-color-picker": "4.11.4",
-    "@strapi/plugin-documentation": "4.11.4",
-    "@strapi/plugin-graphql": "4.11.4",
-    "@strapi/plugin-i18n": "4.11.4",
-    "@strapi/plugin-sentry": "4.11.4",
-    "@strapi/plugin-users-permissions": "4.11.4",
-    "@strapi/provider-email-mailgun": "4.11.4",
-    "@strapi/provider-upload-aws-s3": "4.11.4",
-    "@strapi/provider-upload-cloudinary": "4.11.4",
-    "@strapi/strapi": "4.11.4",
->>>>>>> 53a0f7d1
     "better-sqlite3": "8.3.0",
     "lodash": "4.17.21",
     "mysql": "2.18.1",
