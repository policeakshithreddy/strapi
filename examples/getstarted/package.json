{
  "name": "getstarted",
  "private": true,
  "version": "4.3.9",
  "description": "A Strapi application.",
  "scripts": {
    "develop": "strapi develop",
    "develop:ce": "STRAPI_DISABLE_EE=true strapi develop",
    "start": "strapi start",
    "build": "strapi build",
    "build:ce": "STRAPI_DISABLE_EE=true strapi build",
    "strapi": "strapi"
  },
  "dependencies": {
<<<<<<< HEAD
    "@strapi/plugin-color-picker": "4.3.8",
    "@strapi/plugin-documentation": "4.3.8",
    "@strapi/plugin-graphql": "4.3.8",
    "@strapi/plugin-i18n": "4.3.8",
    "@strapi/plugin-sentry": "4.3.8",
    "@strapi/plugin-users-permissions": "4.3.8",
    "@strapi/provider-email-mailgun": "4.3.8",
    "@strapi/provider-upload-aws-s3": "4.3.8",
    "@strapi/provider-upload-cloudinary": "4.3.8",
    "@strapi/strapi": "4.3.8",
=======
    "@strapi/plugin-documentation": "4.3.9",
    "@strapi/plugin-graphql": "4.3.9",
    "@strapi/plugin-i18n": "4.3.9",
    "@strapi/plugin-sentry": "4.3.9",
    "@strapi/plugin-users-permissions": "4.3.9",
    "@strapi/provider-email-mailgun": "4.3.9",
    "@strapi/provider-upload-aws-s3": "4.3.9",
    "@strapi/provider-upload-cloudinary": "4.3.9",
    "@strapi/strapi": "4.3.9",
>>>>>>> 8ebf58d9
    "@vscode/sqlite3": "5.0.8",
    "better-sqlite3": "7.4.6",
    "lodash": "4.17.21",
    "mysql": "2.18.1",
    "passport-google-oauth2": "0.2.0",
    "pg": "8.6.0",
    "sqlite3": "5.0.11"
  },
  "strapi": {
    "uuid": "getstarted"
  },
  "engines": {
    "node": ">=14.19.1 <=18.x.x",
    "npm": ">=6.0.0"
  },
  "license": "SEE LICENSE IN LICENSE"
}<|MERGE_RESOLUTION|>--- conflicted
+++ resolved
@@ -12,18 +12,7 @@
     "strapi": "strapi"
   },
   "dependencies": {
-<<<<<<< HEAD
-    "@strapi/plugin-color-picker": "4.3.8",
-    "@strapi/plugin-documentation": "4.3.8",
-    "@strapi/plugin-graphql": "4.3.8",
-    "@strapi/plugin-i18n": "4.3.8",
-    "@strapi/plugin-sentry": "4.3.8",
-    "@strapi/plugin-users-permissions": "4.3.8",
-    "@strapi/provider-email-mailgun": "4.3.8",
-    "@strapi/provider-upload-aws-s3": "4.3.8",
-    "@strapi/provider-upload-cloudinary": "4.3.8",
-    "@strapi/strapi": "4.3.8",
-=======
+    "@strapi/plugin-color-picker": "4.3.9",
     "@strapi/plugin-documentation": "4.3.9",
     "@strapi/plugin-graphql": "4.3.9",
     "@strapi/plugin-i18n": "4.3.9",
@@ -33,7 +22,6 @@
     "@strapi/provider-upload-aws-s3": "4.3.9",
     "@strapi/provider-upload-cloudinary": "4.3.9",
     "@strapi/strapi": "4.3.9",
->>>>>>> 8ebf58d9
     "@vscode/sqlite3": "5.0.8",
     "better-sqlite3": "7.4.6",
     "lodash": "4.17.21",
