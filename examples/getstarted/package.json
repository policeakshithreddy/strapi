{
  "name": "getstarted",
  "private": true,
  "version": "3.0.0-beta.17.5",
  "description": "A Strapi application.",
  "scripts": {
    "develop": "strapi develop",
    "start": "strapi start",
    "build": "strapi build",
    "strapi": "strapi"
  },
  "dependencies": {
    "knex": "^0.16.5",
    "lodash": "^4.17.5",
    "mysql": "^2.17.1",
    "pg": "^7.10.0",
    "sqlite3": "^4.0.6",
<<<<<<< HEAD
    "strapi": "3.0.0-beta.17.4",
    "strapi-admin": "3.0.0-beta.17.4",
    "strapi-connector-mongoose": "3.0.0-beta.17.4",
    "strapi-connector-bookshelf": "3.0.0-beta.17.4",
    "strapi-middleware-views": "3.0.0-beta.17.4",
    "strapi-plugin-content-manager": "3.0.0-beta.17.4",
    "strapi-plugin-content-type-builder": "3.0.0-beta.17.4",
    "strapi-plugin-documentation": "3.0.0-beta.17.4",
    "strapi-plugin-email": "3.0.0-beta.17.4",
    "strapi-plugin-graphql": "3.0.0-beta.17.4",
    "strapi-plugin-upload": "3.0.0-beta.17.4",
    "strapi-plugin-users-permissions": "3.0.0-beta.17.4",
    "strapi-provider-email-mailgun": "3.0.0-beta.17.4",
    "strapi-provider-upload-aws-s3": "3.0.0-beta.17.4",
    "strapi-utils": "3.0.0-beta.17.4"
=======
    "strapi": "3.0.0-beta.17.5",
    "strapi-admin": "3.0.0-beta.17.5",
    "strapi-hook-bookshelf": "3.0.0-beta.17.5",
    "strapi-hook-knex": "3.0.0-beta.17.5",
    "strapi-hook-mongoose": "3.0.0-beta.17.5",
    "strapi-middleware-views": "3.0.0-beta.17.5",
    "strapi-plugin-content-manager": "3.0.0-beta.17.5",
    "strapi-plugin-content-type-builder": "3.0.0-beta.17.5",
    "strapi-plugin-documentation": "3.0.0-beta.17.5",
    "strapi-plugin-email": "3.0.0-beta.17.5",
    "strapi-plugin-graphql": "3.0.0-beta.17.5",
    "strapi-plugin-upload": "3.0.0-beta.17.5",
    "strapi-plugin-users-permissions": "3.0.0-beta.17.5",
    "strapi-provider-email-mailgun": "3.0.0-beta.17.5",
    "strapi-provider-upload-aws-s3": "3.0.0-beta.17.5",
    "strapi-utils": "3.0.0-beta.17.5"
>>>>>>> f378680a
  },
  "strapi": {
    "uuid": "getstarted"
  },
  "engines": {
    "node": ">=10.0.0",
    "npm": ">=6.0.0"
  },
  "license": "MIT"
}<|MERGE_RESOLUTION|>--- conflicted
+++ resolved
@@ -15,28 +15,10 @@
     "mysql": "^2.17.1",
     "pg": "^7.10.0",
     "sqlite3": "^4.0.6",
-<<<<<<< HEAD
-    "strapi": "3.0.0-beta.17.4",
-    "strapi-admin": "3.0.0-beta.17.4",
-    "strapi-connector-mongoose": "3.0.0-beta.17.4",
-    "strapi-connector-bookshelf": "3.0.0-beta.17.4",
-    "strapi-middleware-views": "3.0.0-beta.17.4",
-    "strapi-plugin-content-manager": "3.0.0-beta.17.4",
-    "strapi-plugin-content-type-builder": "3.0.0-beta.17.4",
-    "strapi-plugin-documentation": "3.0.0-beta.17.4",
-    "strapi-plugin-email": "3.0.0-beta.17.4",
-    "strapi-plugin-graphql": "3.0.0-beta.17.4",
-    "strapi-plugin-upload": "3.0.0-beta.17.4",
-    "strapi-plugin-users-permissions": "3.0.0-beta.17.4",
-    "strapi-provider-email-mailgun": "3.0.0-beta.17.4",
-    "strapi-provider-upload-aws-s3": "3.0.0-beta.17.4",
-    "strapi-utils": "3.0.0-beta.17.4"
-=======
     "strapi": "3.0.0-beta.17.5",
     "strapi-admin": "3.0.0-beta.17.5",
-    "strapi-hook-bookshelf": "3.0.0-beta.17.5",
-    "strapi-hook-knex": "3.0.0-beta.17.5",
-    "strapi-hook-mongoose": "3.0.0-beta.17.5",
+    "strapi-connector-mongoose": "3.0.0-beta.17.5",
+    "strapi-connector-bookshelf": "3.0.0-beta.17.5",
     "strapi-middleware-views": "3.0.0-beta.17.5",
     "strapi-plugin-content-manager": "3.0.0-beta.17.5",
     "strapi-plugin-content-type-builder": "3.0.0-beta.17.5",
@@ -48,7 +30,6 @@
     "strapi-provider-email-mailgun": "3.0.0-beta.17.5",
     "strapi-provider-upload-aws-s3": "3.0.0-beta.17.5",
     "strapi-utils": "3.0.0-beta.17.5"
->>>>>>> f378680a
   },
   "strapi": {
     "uuid": "getstarted"
