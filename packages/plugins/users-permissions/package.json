{
  "name": "@strapi/plugin-users-permissions",
  "version": "4.10.2",
  "description": "Protect your API with a full-authentication process based on JWT",
  "repository": {
    "type": "git",
    "url": "git://github.com/strapi/strapi.git"
  },
  "license": "SEE LICENSE IN LICENSE",
  "author": {
    "name": "Strapi Solutions SAS",
    "email": "hi@strapi.io",
    "url": "https://strapi.io"
  },
  "maintainers": [
    {
      "name": "Strapi Solutions SAS",
      "email": "hi@strapi.io",
      "url": "https://strapi.io"
    }
  ],
  "scripts": {
    "test:unit": "run -T jest",
    "test:unit:watch": "run -T jest --watch",
    "test:front": "run -T cross-env IS_EE=true jest --config ./jest.config.front.js",
    "test:front:watch": "run -T cross-env IS_EE=true jest --config ./jest.config.front.js --watchAll",
    "test:front:ce": "run -T cross-env IS_EE=false jest --config ./jest.config.front.js",
    "test:front:watch:ce": "run -T cross-env IS_EE=false jest --config ./jest.config.front.js --watchAll",
    "lint": "run -T eslint ."
  },
  "dependencies": {
<<<<<<< HEAD
    "@strapi/design-system": "1.7.2",
    "@strapi/helper-plugin": "4.10.1",
    "@strapi/icons": "1.7.2",
    "@strapi/utils": "4.10.1",
=======
    "@strapi/design-system": "1.6.6",
    "@strapi/helper-plugin": "4.10.2",
    "@strapi/icons": "1.6.6",
    "@strapi/utils": "4.10.2",
>>>>>>> 498c8d7c
    "bcryptjs": "2.4.3",
    "formik": "2.2.9",
    "grant-koa": "5.4.8",
    "immer": "9.0.19",
    "jsonwebtoken": "9.0.0",
    "jwk-to-pem": "2.0.5",
    "koa": "^2.13.4",
    "koa2-ratelimit": "^1.1.2",
    "lodash": "4.17.21",
    "prop-types": "^15.7.2",
    "purest": "4.0.2",
    "react-intl": "6.4.1",
    "react-query": "3.24.3",
    "react-redux": "8.0.5",
    "url-join": "4.0.1",
    "yup": "^0.32.9"
  },
  "devDependencies": {
    "@testing-library/dom": "8.19.0",
    "@testing-library/react": "12.1.4",
    "@testing-library/react-hooks": "8.0.1",
    "@testing-library/user-event": "14.4.3",
    "history": "^4.9.0",
    "msw": "1.0.1",
    "react": "^17.0.2",
    "react-dom": "^17.0.2",
    "react-router-dom": "5.3.4",
    "react-test-renderer": "^17.0.2",
    "styled-components": "5.3.3"
  },
  "peerDependencies": {
    "react": "^17.0.2",
    "react-dom": "^17.0.2",
    "react-router-dom": "^5.3.4",
    "styled-components": "^5.3.3"
  },
  "engines": {
    "node": ">=14.19.1 <=18.x.x",
    "npm": ">=6.0.0"
  },
  "strapi": {
    "displayName": "Roles & Permissions",
    "name": "users-permissions",
    "description": "Protect your API with a full authentication process based on JWT. This plugin comes also with an ACL strategy that allows you to manage the permissions between the groups of users.",
    "required": true,
    "kind": "plugin"
  }
}<|MERGE_RESOLUTION|>--- conflicted
+++ resolved
@@ -29,17 +29,10 @@
     "lint": "run -T eslint ."
   },
   "dependencies": {
-<<<<<<< HEAD
     "@strapi/design-system": "1.7.2",
-    "@strapi/helper-plugin": "4.10.1",
+    "@strapi/helper-plugin": "4.10.2",
     "@strapi/icons": "1.7.2",
-    "@strapi/utils": "4.10.1",
-=======
-    "@strapi/design-system": "1.6.6",
-    "@strapi/helper-plugin": "4.10.2",
-    "@strapi/icons": "1.6.6",
     "@strapi/utils": "4.10.2",
->>>>>>> 498c8d7c
     "bcryptjs": "2.4.3",
     "formik": "2.2.9",
     "grant-koa": "5.4.8",
