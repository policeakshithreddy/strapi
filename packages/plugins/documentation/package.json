--- conflicted
+++ resolved
@@ -45,11 +45,7 @@
     "pluralize": "8.0.0",
     "react-helmet": "^6.1.0",
     "react-intl": "6.4.1",
-<<<<<<< HEAD
-    "react-query": "3.39.2",
-=======
     "react-query": "3.39.3",
->>>>>>> c443fb2c
     "react-redux": "8.0.5",
     "redux": "^4.2.1",
     "reselect": "^4.1.7",
