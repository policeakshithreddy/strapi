{
  "name": "@strapi/plugin-color-picker",
  "version": "4.13.7",
  "description": "Strapi maintained Custom Fields",
  "repository": {
    "type": "git",
    "url": "https://github.com/strapi/strapi.git",
    "directory": "packages/plugins/color-picker"
  },
  "license": "SEE LICENSE IN LICENSE",
  "author": {
    "name": "Strapi Solutions SAS",
    "email": "hi@strapi.io",
    "url": "https://strapi.io"
  },
  "maintainers": [
    {
      "name": "Strapi Solutions SAS",
      "email": "hi@strapi.io",
      "url": "https://strapi.io"
    }
  ],
  "exports": {
    "./strapi-admin": {
      "types": "./dist/admin/index.d.ts",
      "source": "./admin/src/index.ts",
      "import": "./dist/admin/index.mjs",
      "require": "./dist/admin/index.js",
      "default": "./dist/admin/index.js"
    },
    "./strapi-server": {
      "types": "./dist/server/index.d.ts",
      "source": "./server/src/index.ts",
      "import": "./dist/server/index.mjs",
      "require": "./dist/server/index.js",
      "default": "./dist/server/index.js"
    },
    "./package.json": "./package.json"
  },
  "files": [
    "./dist",
    "strapi-server.js"
  ],
  "strapi": {
    "name": "color-picker",
    "description": "Color picker custom field",
    "kind": "plugin",
    "displayName": "Color Picker"
  },
  "scripts": {
    "build": "NODE_ENV=production strapi plugin:build --force",
    "watch": "run -T tsc -w --preserveWatchOutput",
    "clean": "run -T rimraf ./dist",
    "prepublishOnly": "yarn clean && yarn build",
    "test:front": "run -T cross-env IS_EE=true jest --config ./jest.config.front.js",
    "test:front:watch": "run -T cross-env IS_EE=true jest --config ./jest.config.front.js --watchAll",
    "test:front:ce": "run -T cross-env IS_EE=false jest --config ./jest.config.front.js",
    "test:front:watch:ce": "run -T cross-env IS_EE=false jest --config ./jest.config.front.js --watchAll",
    "test:ts:front": "run -T tsc -p admin/tsconfig.json",
    "lint": "yarn lint:project && yarn lint:back && yarn lint:front",
    "lint:project": "run -T eslint . -c ./.eslintrc.js",
    "lint:back": "run -T eslint ./server -c ./server/.eslintrc.js",
    "lint:front": "run -T eslint ./admin -c ./admin/.eslintrc.js"
  },
  "dependencies": {
<<<<<<< HEAD
    "@strapi/design-system": "1.10.1",
    "@strapi/helper-plugin": "4.13.7",
    "@strapi/icons": "1.10.1",
=======
    "@strapi/design-system": "1.11.0",
    "@strapi/helper-plugin": "4.13.6",
    "@strapi/icons": "1.11.0",
>>>>>>> 1093f8fe
    "prop-types": "^15.8.1",
    "react-colorful": "5.6.1",
    "react-intl": "6.4.1"
  },
  "devDependencies": {
    "@strapi/strapi": "4.13.7",
    "@testing-library/react": "14.0.0",
    "@testing-library/user-event": "14.4.3",
    "@types/styled-components": "5.1.26",
    "react": "^18.2.0",
    "react-dom": "^18.2.0",
    "react-router-dom": "5.3.4",
    "styled-components": "5.3.3",
    "typescript": "5.2.2"
  },
  "peerDependencies": {
    "@strapi/strapi": "^4.4.0",
    "react": "^17.0.0 || ^18.0.0",
    "react-dom": "^17.0.0 || ^18.0.0",
    "react-router-dom": "5.3.4",
    "styled-components": "5.3.3"
  },
  "engines": {
    "node": ">=16.0.0 <=20.x.x",
    "npm": ">=6.0.0"
  }
}<|MERGE_RESOLUTION|>--- conflicted
+++ resolved
@@ -63,15 +63,9 @@
     "lint:front": "run -T eslint ./admin -c ./admin/.eslintrc.js"
   },
   "dependencies": {
-<<<<<<< HEAD
-    "@strapi/design-system": "1.10.1",
+    "@strapi/design-system": "1.11.0",
     "@strapi/helper-plugin": "4.13.7",
-    "@strapi/icons": "1.10.1",
-=======
-    "@strapi/design-system": "1.11.0",
-    "@strapi/helper-plugin": "4.13.6",
     "@strapi/icons": "1.11.0",
->>>>>>> 1093f8fe
     "prop-types": "^15.8.1",
     "react-colorful": "5.6.1",
     "react-intl": "6.4.1"
