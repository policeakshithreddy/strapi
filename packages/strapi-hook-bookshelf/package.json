--- conflicted
+++ resolved
@@ -20,14 +20,9 @@
     "inquirer": "^6.3.1",
     "lodash": "^4.17.11",
     "pluralize": "^7.0.0",
-<<<<<<< HEAD
-    "strapi-hook-knex": "3.0.0-beta.6",
-    "strapi-utils": "3.0.0-beta.6"
-=======
     "rimraf": "^2.6.3",
     "strapi-hook-knex": "3.0.0-beta.8",
     "strapi-utils": "3.0.0-beta.8"
->>>>>>> cb1fee32
   },
   "strapi": {
     "dependencies": [
