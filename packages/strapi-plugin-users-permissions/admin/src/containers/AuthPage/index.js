--- conflicted
+++ resolved
@@ -12,7 +12,6 @@
 import { FormattedMessage } from 'react-intl';
 import { findIndex, get, isBoolean, isEmpty, map, replace } from 'lodash';
 import cn from 'classnames';
-import pluginId from 'pluginId';
 
 // Design
 import Button from 'components/Button';
@@ -20,14 +19,11 @@
 
 // Utils
 import auth from 'utils/auth';
-<<<<<<< HEAD
-=======
 
 import pluginId from '../../pluginId';
 
 // Logo
 import LogoStrapi from '../../assets/images/logo_strapi.png';
->>>>>>> b4fd2f4b
 
 import {
   hideLoginErrorsInput,
