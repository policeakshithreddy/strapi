--- conflicted
+++ resolved
@@ -11,19 +11,14 @@
   "app.components.HomePage.button": "Créez votre premier type de contenu",
   "app.components.HomePage.feedback": "N'hésitez pas à utiliser un des channels ci-dessous pour poser vos questions ou nous donner vos retours.",
 
-<<<<<<< HEAD
   "app.components.ImgPreview.hint": "Drag & drop dans cette zone ou {browse} un fichier à télécharger",
   "app.components.ImgPreview.hint.browse": "recherchez",
 
   "app.components.InputFile.newFile": "AJOUTER UN NOUVEAU FICHIER",
   "app.components.InputFileDetails.details": "Détails",
 
-  "app.components.InstallPluginPage.helmet": "Installez des plugins",
-  "app.components.InstallPluginPage.title": "Installez des nouveaux plugins",
-=======
   "app.components.InstallPluginPage.helmet": "Marketplace - Plugins",
   "app.components.InstallPluginPage.title": "Marketplace - Plugins",
->>>>>>> cba73114
   "app.components.InstallPluginPage.description": "Améliorez votre app sans efforts",
   "app.components.InstallPluginPage.plugin.support-us.description": "Soutenez-nous en achetant un Strapi tee shirt. Cela nous aidera a continuer de travailler sur le projet pour vous donner la meilleure expérience possible!",
   "app.components.InstallPluginPage.InputSearch.label": " ",
