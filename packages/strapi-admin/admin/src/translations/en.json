{
  "Analytics": "Analytics",
  "Auth.advanced.allow_register": "",
  "Auth.components.Oops.text": "Your account has been suspended",
  "Auth.form.button.forgot-password": "Send Email",
  "Auth.form.button.go-home": "GO BACK HOME",
  "Auth.form.button.login": "Log in",
  "Auth.form.button.login.strapi": "LOG IN VIA STRAPI",
  "Auth.form.button.login.providers.see-more": "See more",
  "Auth.form.button.login.providers.error": "We cannot connect you through the selected provider.",
  "Auth.form.button.register": "LET'S START",
  "Auth.form.button.reset-password": "Change password",
  "Auth.form.confirmPassword.label": "Confirmation Password",
  "Auth.form.email.label": "Email",
  "Auth.form.email.placeholder": "kai@doe.com",
  "Auth.form.error.blocked": "Your account has been blocked by the administrator.",
  "Auth.form.error.code.provide": "Incorrect code provided.",
  "Auth.form.error.confirmed": "Your account email is not confirmed.",
  "Auth.form.error.email.invalid": "This email is invalid.",
  "Auth.form.error.email.provide": "Please provide your username or your email.",
  "Auth.form.error.email.taken": "Email is already taken.",
  "Auth.form.error.invalid": "Identifier or password invalid.",
  "Auth.form.error.params.provide": "Incorrect params provided.",
  "Auth.form.error.password.format": "Your password cannot contain the symbol `$` more than three times.",
  "Auth.form.error.password.local": "This user never set a local password, please login via the provider used during account creation.",
  "Auth.form.error.password.matching": "Passwords do not match.",
  "Auth.form.error.password.provide": "Please provide your password.",
  "Auth.form.error.ratelimit": "Too many attempts, please try again in a minute.",
  "Auth.form.error.user.not-exist": "This email does not exist.",
  "Auth.form.error.username.taken": "Username is already taken.",
  "Auth.form.firstname.label": "First name",
  "Auth.form.firstname.placeholder": "Kai",
  "Auth.form.forgot-password.email.label": "Enter your email",
  "Auth.form.forgot-password.email.label.success": "Email successfully sent to",
  "Auth.form.lastname.label": "Last name",
  "Auth.form.lastname.placeholder": "Doe",
  "Auth.form.password.label": "Password",
  "Auth.form.register.news.label": "Keep me updated about the new features and upcoming improvements (by doing this you accept the {terms} and the {policy}).",
  "Auth.form.rememberMe.label": "Remember me",
  "Auth.form.username.label": "Username",
  "Auth.form.username.placeholder": "Kai Doe",
  "Auth.link.forgot-password": "Forgot your password?",
  "Auth.link.ready": "Ready to sign in?",
  "Auth.link.signin": "Sign in",
  "Auth.link.signin.account": "Already have an account?",
  "Auth.privacy-policy-agreement.policy": "privacy policy",
  "Auth.privacy-policy-agreement.terms": "terms",
  "Content Manager": "Content Manager",
  "Content Type Builder": "Content-Types Builder",
  "Documentation": "Documentation",
  "Email": "Email",
  "Files Upload": "Files Upload",
  "HomePage.community": "Join the Community",
  "HomePage.greetings": "Hi {name}!",
  "HomePage.helmet.title": "Homepage",
  "HomePage.roadmap": "See our roadmap",
  "HomePage.welcome.congrats": "Congrats!",
  "HomePage.welcome.congrats.content": "You are logged as the first administrator. To discover the powerful features provided by Strapi,",
  "HomePage.welcome.congrats.content.bold": "we recommend you to create your first Collection-Type.",
  "Media Library": "Media Library",
  "New entry": "New entry",
  "or": "OR",
  "Password": "Password",
  "Provider": "Provider",
  "ResetPasswordToken": "Reset Password Token",
  "Role": "Role",
  "Roles & Permissions": "Roles & Permissions",
  "Roles.ListPage.notification.delete-all-not-allowed": "Some roles could not be deleted since they are associated with users",
  "Roles.ListPage.notification.delete-not-allowed": "A role cannot be deleted if associated with users",
  "Roles.RoleRow.user-count.plural": "{number} users",
  "Roles.RoleRow.user-count.singular": "{number} user",
  "Roles.components.List.empty.withSearch": "There is no role corresponding to the search ({search})...",
  "Settings.application.title": "Application",
  "Settings.application.description": "See your project's details",
  "Settings.application.link-pricing": "See all pricing",
  "Settings.application.link-upgrade": "Upgrade your project",
  "Settings.application.strapi-version": "STRAPI VERSION",
  "Settings.application.node-version": "NODE VERSION",
  "Settings.application.edition-title": "CURRENT PLAN",
  "Settings.PageTitle": "Settings - {name}",
  "Settings.error": "Error",
  "Settings.global": "Global Settings",
  "Settings.permissions": "Administration panel",
  "Settings.permissions.category": "Permissions settings for the {category}",
  "Settings.permissions.category.plugins": "Permissions settings for the {category} plugin",
  "Settings.permissions.conditions.anytime": "Anytime",
  "Settings.permissions.conditions.apply": "Apply",
  "Settings.permissions.conditions.can": "Can",
  "Settings.permissions.conditions.define-conditions": "Define conditions",
  "Settings.permissions.conditions.links": "Links",
  "Settings.permissions.conditions.no-actions": "You first need to select actions (create, read, update, ...) before defining conditions on them.",
  "Settings.permissions.conditions.or": "OR",
  "Settings.permissions.conditions.selected.plural": "{number} conditions selected",
  "Settings.permissions.conditions.selected.singular": "{number} condition selected",
  "Settings.permissions.conditions.when": "When",
  "Settings.permissions.menu.link.roles.label": "Roles",
  "Settings.permissions.menu.link.users.label": "Users",
  "Settings.permissions.users.add-new": "Add new user",
  "Settings.permissions.users.create": "Create new User",
  "Settings.permissions.users.form.email": "Email",
  "Settings.permissions.users.form.firstname": "First name",
  "Settings.permissions.users.form.lastname": "Last name",
  "Settings.permissions.users.form.sso": "Connect with SSO",
  "Settings.permissions.users.form.sso.description": "When enabled (ON), users can login via SSO",
  "Settings.permissions.users.listview.header.description.plural": "{number} users found",
  "Settings.permissions.users.listview.header.description.singular": "{number} user found",
  "Settings.permissions.users.listview.header.title": "Users",
  "Settings.roles.create.description": "Define the rights given to the role",
  "Settings.roles.create.title": "Create a role",
  "Settings.roles.created": "Role created",
  "Settings.roles.edit.title": "Edit a role",
  "Settings.roles.form.button.users-with-role": "Users with this role",
  "Settings.roles.form.created": "Created",
  "Settings.roles.form.description": "Name and description of the role",
  "Settings.roles.form.input.description": "Description",
  "Settings.roles.form.input.name": "Name",
  "Settings.roles.form.permissions.attributesPermissions": "Fields permissions",
  "Settings.roles.form.permissions.create": "Create",
  "Settings.roles.form.permissions.delete": "Delete",
  "Settings.roles.form.permissions.publish": "Publish",
  "Settings.roles.form.permissions.read": "Read",
  "Settings.roles.form.permissions.update": "Update",
  "Settings.roles.form.title": "Details",
  "Settings.roles.list.button.add": "Add new role",
  "Settings.roles.list.description": "List of roles",
  "Settings.roles.list.title.plural": "{number} roles",
  "Settings.roles.list.title.singular": "{number} role",
  "Settings.roles.title": "Roles",
  "Settings.roles.title.singular": "role",
  "Settings.sso.title": "Single Sign-On",
  "Settings.sso.description": "Configure the settings for the Single Sign-On feature.",
  "Settings.sso.form.registration.label": "Auto-registration",
  "Settings.sso.form.registration.description": "Create new user on SSO login if no account exists",
  "Settings.sso.form.defaultRole.label": "Default role",
  "Settings.sso.form.defaultRole.description": "It will attach the new authenticated user to the selected role",
  "Settings.sso.form.defaultRole.description-not-allowed": "You need to have the permission to read the admin roles",
  "Settings.webhooks.create": "Create a webhook",
  "Settings.webhooks.create.header": "Create a new header",
  "Settings.webhooks.created": "Webhook created",
  "Settings.webhooks.disabled": "Disabled",
  "Settings.webhooks.enabled": "Enabled",
  "Settings.webhooks.event.publish-tooltip": "This event only exists for contents with Draft/Publish system enabled",
  "Settings.webhooks.events.create": "Create",
  "Settings.webhooks.events.update": "Update",
  "Settings.webhooks.form.events": "Events",
  "Settings.webhooks.form.headers": "Headers",
  "Settings.webhooks.form.name": "Name",
  "Settings.webhooks.form.url": "Url",
  "Settings.webhooks.key": "Key",
  "Settings.webhooks.list.button.add": "Add new webhook",
  "Settings.webhooks.list.description": "Get POST changes notifications.",
  "Settings.webhooks.list.empty.description": "Add your first one to this list.",
  "Settings.webhooks.list.empty.link": "See our documentation",
  "Settings.webhooks.list.empty.title": "There are no webhooks yet",
  "Settings.webhooks.singular": "webhook",
  "Settings.webhooks.title": "Webhooks",
  "Settings.webhooks.trigger": "Trigger",
  "Settings.webhooks.trigger.cancel": "Cancel trigger",
  "Settings.webhooks.trigger.pending": "Pending…",
  "Settings.webhooks.trigger.save": "Please save to trigger",
  "Settings.webhooks.trigger.success": "Success!",
  "Settings.webhooks.trigger.success.label": "Trigger succeeded",
  "Settings.webhooks.trigger.test": "Test-trigger",
  "Settings.webhooks.trigger.title": "Save before Trigger",
  "Settings.webhooks.value": "Value",
  "Username": "Username",
  "Users": "Users",
  "Users & Permissions": "Users & Permissions",
  "Users.components.List.empty": "There is no users...",
  "Users.components.List.empty.withFilters": "There is no users with the applied filters...",
  "Users.components.List.empty.withSearch": "There is no users corresponding to the search ({search})...",
  "app.components.BlockLink.code": "Code examples",
  "app.components.BlockLink.code.content": "Learn by testing real projects developed the community.",
  "app.components.BlockLink.documentation": "Read the documentation",
  "app.components.BlockLink.documentation.content": "Discover the concepts, reference guides and tutorials.",
  "app.components.Button.cancel": "Cancel",
  "app.components.Button.reset": "Reset",
  "app.components.Button.save": "Save",
  "app.components.ComingSoonPage.comingSoon": "Coming soon",
  "app.components.DownloadInfo.download": "Download in progress...",
  "app.components.DownloadInfo.text": "This could take a minute. Thanks for your patience.",
  "app.components.EmptyAttributes.title": "There are no fields yet",
  "app.components.HomePage.button.blog": "SEE MORE ON THE BLOG",
  "app.components.HomePage.community": "Find the community on the web",
  "app.components.HomePage.community.content": "Discuss with team members, contributors and developers on different channels.",
  "app.components.HomePage.create": "Create your first Content-Type",
  "app.components.HomePage.welcome": "Welcome on board!",
  "app.components.HomePage.welcome.again": "Welcome ",
  "app.components.HomePage.welcomeBlock.content": "We are happy to have you as part of the community. We are constantly looking for feedback so feel free to send us DM on ",
  "app.components.HomePage.welcomeBlock.content.again": "We hope you are making progress on your project... Feel free to read the latest news about Strapi. We are giving our best to improve the product based on your feedback.",
  "app.components.HomePage.welcomeBlock.content.issues": "issues.",
  "app.components.HomePage.welcomeBlock.content.raise": " or raise ",
  "app.components.ImgPreview.hint": "Drag & drop your file into this area or {browse} for a file to upload",
  "app.components.ImgPreview.hint.browse": "browse",
  "app.components.InputFile.newFile": "Add new file",
  "app.components.InputFileDetails.open": "Open in a new tab",
  "app.components.InputFileDetails.originalName": "Original name:",
  "app.components.InputFileDetails.remove": "Remove this file",
  "app.components.InputFileDetails.size": "Size:",
  "app.components.InstallPluginPage.Download.description": "It might take a few seconds to download and install the plugin.",
  "app.components.InstallPluginPage.Download.title": "Downloading...",
  "app.components.InstallPluginPage.description": "Extend your app effortlessly.",
  "app.components.InstallPluginPage.helmet": "Marketplace - Plugins",
  "app.components.InstallPluginPage.title": "Marketplace - Plugins",
  "app.components.LeftMenuFooter.documentation": "Documentation",
  "app.components.LeftMenuFooter.help": "Help",
  "app.components.LeftMenuFooter.poweredBy": "Powered by ",
  "app.components.LeftMenuLinkContainer.collectionTypes": "Collection Types",
  "app.components.LeftMenuLinkContainer.configuration": "Configurations",
  "app.components.LeftMenuLinkContainer.general": "General",
  "app.components.LeftMenuLinkContainer.installNewPlugin": "Marketplace",
  "app.components.LeftMenuLinkContainer.listPlugins": "Plugins",
  "app.components.LeftMenuLinkContainer.noPluginsInstalled": "No plugins installed yet",
  "app.components.LeftMenuLinkContainer.plugins": "Plugins",
  "app.components.LeftMenuLinkContainer.settings": "Settings",
  "app.components.LeftMenuLinkContainer.singleTypes": "Single Types",
  "app.components.ListPluginsPage.deletePlugin.description": "It might take a few seconds to uninstall the plugin.",
  "app.components.ListPluginsPage.deletePlugin.title": "Uninstalling",
  "app.components.ListPluginsPage.description": "List of the installed plugins in the project.",
  "app.components.ListPluginsPage.helmet.title": "List plugins",
  "app.components.ListPluginsPage.title": "Plugins",
  "app.components.Logout.logout": "Logout",
  "app.components.Logout.profile": "Profile",
  "app.components.NotFoundPage.back": "Back to homepage",
  "app.components.NotFoundPage.description": "Not Found",
  "app.components.Official": "Official",
  "app.components.Onboarding.label.completed": "% completed",
  "app.components.Onboarding.title": "Get Started Videos",
  "app.components.PluginCard.Button.label.download": "Download",
  "app.components.PluginCard.Button.label.install": "Already installed",
  "app.components.PluginCard.PopUpWarning.install.impossible.autoReload.needed": "The autoReload feature needs to be enabled. Please start your app with `yarn develop`.",
  "app.components.PluginCard.PopUpWarning.install.impossible.confirm": "I understand!",
  "app.components.PluginCard.PopUpWarning.install.impossible.environment": "For security reasons, a plugin can only be downloaded in a development environment.",
  "app.components.PluginCard.PopUpWarning.install.impossible.title": "Downloading is impossible",
  "app.components.PluginCard.compatible": "Compatible with your app",
  "app.components.PluginCard.compatibleCommunity": "Compatible with the community",
  "app.components.PluginCard.more-details": "More details",
  "app.components.UpgradePlanModal.button": "LEARN MORE",
  "app.components.UpgradePlanModal.limit-reached": "You have reached the limit",
  "app.components.UpgradePlanModal.text-ce": "Community Edition",
  "app.components.UpgradePlanModal.text-ee": "Enterprise Edition",
  "app.components.UpgradePlanModal.text-power": "Unlock the full power",
  "app.components.UpgradePlanModal.text-strapi": "of Strapi by upgrading your plan to the",
  "app.components.Users.MagicLink.connect": "Send this link to the user for them to connect.",
  "app.components.Users.MagicLink.connect.sso": "Send this link to the user, the first login can be made via a SSO provider",
  "app.components.Users.ModalCreateBody.block-title.details": "Details",
  "app.components.Users.ModalCreateBody.block-title.roles": "User's roles",
  "app.components.Users.ModalCreateBody.block-title.roles.description": "Your user can have one or several roles",
  "app.components.Users.ModalCreateBody.block-title.login": "Login settings",
  "app.components.Users.SortPicker.button-label": "Sort by",
  "app.components.Users.SortPicker.sortby.email_asc": "Email (A to Z)",
  "app.components.Users.SortPicker.sortby.email_desc": "Email (Z to A)",
  "app.components.Users.SortPicker.sortby.firstname_asc": "First name (A to Z)",
  "app.components.Users.SortPicker.sortby.firstname_desc": "First name (Z to A)",
  "app.components.Users.SortPicker.sortby.lastname_asc": "Last name (A to Z)",
  "app.components.Users.SortPicker.sortby.lastname_desc": "Last name (Z to A)",
  "app.components.Users.SortPicker.sortby.username_asc": "Username (A to Z)",
  "app.components.Users.SortPicker.sortby.username_desc": "Username (Z to A)",
  "app.components.listPlugins.button": "Add New Plugin",
  "app.components.listPlugins.title.none": "No plugins installed",
  "app.components.listPlugins.title.plural": "{number} plugins are installed",
  "app.components.listPlugins.title.singular": "{number} plugin is installed",
  "app.components.listPluginsPage.deletePlugin.error": "An error occurred while uninstalling the plugin",
  "app.containers.App.notification.error.init": "An error occured while requesting the API",
  "app.containers.AuthPage.ForgotPasswordSuccess.text.contact-admin": "If you do not receive this link, please contact your administrator.",
  "app.containers.AuthPage.ForgotPasswordSuccess.text.email": "It can take a few minutes to receive your password recovery link.",
  "app.containers.AuthPage.ForgotPasswordSuccess.title": "Email sent",
  "app.containers.Users.EditPage.form.active.label": "Active",
  "app.containers.Users.EditPage.header.label": "Edit {name}",
  "app.containers.Users.EditPage.header.label-loading": "Edit user",
  "app.containers.Users.EditPage.roles-bloc-title": "Attributed roles",
  "app.containers.Users.ModalForm.footer.button-success": "Create user",
  "app.links.configure-view": "Configure the view",
  "app.static.links.cheatsheet": "CheatSheet",
  "app.utils.SelectOption.defaultMessage": " ",
  "app.utils.add-filter": "Add filter",
  "app.utils.defaultMessage": " ",
  "app.utils.delete": "Delete",
  "app.utils.errors.file-too-big.message": "The file is too big",
  "app.utils.filters": "Filters",
  "app.utils.placeholder.defaultMessage": " ",
  "app.utils.publish": "Publish",
  "app.utils.select-all": "Select all",
  "app.utils.unpublish": "Unpublish",
  "component.Input.error.validation.integer": "The value must be an integer",
  "components.AutoReloadBlocker.description": "Run Strapi with one of the following commands:",
  "components.AutoReloadBlocker.header": "Reload feature is required for this plugin.",
  "components.ErrorBoundary.title": "Something went wrong...",
  "components.FilterOptions.FILTER_TYPES.=": "is",
  "components.FilterOptions.FILTER_TYPES._contains": "contains",
  "components.FilterOptions.FILTER_TYPES._containss": "contains (case sensitive)",
  "components.FilterOptions.FILTER_TYPES._gt": "is greater than",
  "components.FilterOptions.FILTER_TYPES._gte": "is greater than or equal to",
  "components.FilterOptions.FILTER_TYPES._in": "matches any value in the array of values",
  "components.FilterOptions.FILTER_TYPES._lt": "is lower than",
  "components.FilterOptions.FILTER_TYPES._lte": "is lower than or equal to",
  "components.FilterOptions.FILTER_TYPES._ncontains": "does not contain",
  "components.FilterOptions.FILTER_TYPES._ne": "is not",
  "components.FilterOptions.FILTER_TYPES._nin": "doesn't match any value in the array of values",
  "components.Input.error.attribute.key.taken": "This value already exists",
  "components.Input.error.attribute.sameKeyAndName": "Can't be equal",
  "components.Input.error.attribute.taken": "This field name already exists",
  "components.Input.error.contain.lowercase": "Password must contain at least one lowercase character",
  "components.Input.error.contain.number": "Password must contain at least one number",
  "components.Input.error.contain.uppercase": "Password must contain at least one uppercase character",
  "components.Input.error.contentTypeName.taken": "This name already exists",
  "components.Input.error.custom-error": "{errorMessage} ",
  "components.Input.error.password.noMatch": "Passwords do not match",
  "components.Input.error.validation.email": "This is not an email",
  "components.Input.error.validation.json": "This doesn't match the JSON format",
  "components.Input.error.validation.max": "The value is too high.",
  "components.Input.error.validation.maxLength": "The value is too long.",
  "components.Input.error.validation.min": "The value is too low.",
  "components.Input.error.validation.minLength": "The value is too short.",
  "components.Input.error.validation.minSupMax": "Can't be superior",
  "components.Input.error.validation.regex": "The value does not match the regex.",
  "components.Input.error.validation.required": "This value is required.",
  "components.Input.error.validation.unique": "This value is already used.",
  "components.InputSelect.option.placeholder": "Choose here",
  "components.ListRow.empty": "There is no data to be shown.",
<<<<<<< HEAD
  "components.NotAllowedInput.text":"No permissions to see this field",
=======
  "components.NotAllowedInput.text": "No permissions to see this field",
>>>>>>> 469991f9
  "components.OverlayBlocker.description": "You're using a feature that needs the server to restart. Please wait until the server is up.",
  "components.OverlayBlocker.description.serverError": "The server should have restarted, please check your logs in the terminal.",
  "components.OverlayBlocker.title": "Waiting for restart...",
  "components.OverlayBlocker.title.serverError": "The restart takes longer than expected",
  "components.PageFooter.select": "entries per page",
  "components.ProductionBlocker.description": "For safety purposes we have to disable this plugin in other environments.",
  "components.ProductionBlocker.header": "This plugin is only available in development.",
  "components.Search.placeholder": "Search...",
  "components.Wysiwyg.ToggleMode.markdown": "Switch to markdown",
  "components.Wysiwyg.ToggleMode.preview": "Switch to preview",
  "components.Wysiwyg.collapse": "Collapse",
  "components.Wysiwyg.selectOptions.H1": "Title H1",
  "components.Wysiwyg.selectOptions.H2": "Title H2",
  "components.Wysiwyg.selectOptions.H3": "Title H3",
  "components.Wysiwyg.selectOptions.H4": "Title H4",
  "components.Wysiwyg.selectOptions.H5": "Title H5",
  "components.Wysiwyg.selectOptions.H6": "Title H6",
  "components.Wysiwyg.selectOptions.title": "Add a title",
  "components.WysiwygBottomControls.charactersIndicators": "characters",
  "components.WysiwygBottomControls.fullscreen": "Expand",
  "components.WysiwygBottomControls.uploadFiles": "Drag & drop files, paste from the clipboard or {browse}.",
  "components.WysiwygBottomControls.uploadFiles.browse": "select them",
  "components.popUpWarning.button.cancel": "No, cancel",
  "components.popUpWarning.button.confirm": "Yes, confirm",
  "components.popUpWarning.message": "Are you sure you want to delete this?",
  "components.popUpWarning.title": "Please confirm",
  "form.button.continue": "Continue",
  "form.button.done": "Done",
  "form.button.finish": "Finish",
  "global.prompt.unsaved": "Are you sure you want to leave this page? All your modifications will be lost",
  "notification.contentType.relations.conflict": "Content type has conflicting relations",
  "notification.error": "An error occurred",
  "notification.error.layout": "Couldn't retrieve the layout",
  "notification.form.error.fields": "The form contains some errors",
  "notification.form.success.fields": "Changes saved",
  "notification.link-copied": "Link copied into the clipboard",
  "notification.permission.not-allowed-read": "You are not allowed to see this document",
  "notification.success.delete": "The item has been deleted",
  "notification.success.saved": "Saved",
  "notification.version.update.message": "A new version of Strapi is available!",
  "notification.version.update.link": "See more",
  "request.error.model.unknown": "This model doesn't exist"
}<|MERGE_RESOLUTION|>--- conflicted
+++ resolved
@@ -318,11 +318,7 @@
   "components.Input.error.validation.unique": "This value is already used.",
   "components.InputSelect.option.placeholder": "Choose here",
   "components.ListRow.empty": "There is no data to be shown.",
-<<<<<<< HEAD
-  "components.NotAllowedInput.text":"No permissions to see this field",
-=======
   "components.NotAllowedInput.text": "No permissions to see this field",
->>>>>>> 469991f9
   "components.OverlayBlocker.description": "You're using a feature that needs the server to restart. Please wait until the server is up.",
   "components.OverlayBlocker.description.serverError": "The server should have restarted, please check your logs in the terminal.",
   "components.OverlayBlocker.title": "Waiting for restart...",
