{
  "app.components.ComingSoonPage.comingSoon": "Coming soon",
  "app.components.ComingSoonPage.featuresNotAvailable": "This feature is still under active development.",

  "app.components.DownloadInfo.download": "Download in progress...",
  "app.components.DownloadInfo.text": "This could take a minute. Thanks for your patience.",

  "app.components.HomePage.welcome": "Welcome on board!",
  "app.components.HomePage.description.part1": "We are happy to have you as one of our users!",
  "app.components.HomePage.description.part2": "You are now a member of our community which will help you building your dream app.",
  "app.components.HomePage.button": "Create your first Content Type",
  "app.components.HomePage.feedback": "Feel free to ask questions or give us feedback by using one of the support channels below.",

<<<<<<< HEAD
  "app.components.InputFile.newFile": "ADD NEW FILE",
  "app.components.InputFileDetails.details": "Details",
  "app.components.ImgPreview.hint": "Drag & drop your file into this area or {browse} for a file to upload",
  "app.components.ImgPreview.hint.browse": "browse",
  
=======
  "app.components.InputFile.newFile": "Add new file",
  "app.components.InputFileDetails.details": "Details",
  "app.components.ImgPreview.hint": "Drag & drop your file into this area or {browse} for a file to upload",
  "app.components.ImgPreview.hint.browse": "browse",

>>>>>>> 819c16bc
  "app.components.InstallPluginPage.helmet": "Marketplace - Plugins",
  "app.components.InstallPluginPage.title": "Marketplace - Plugins",
  "app.components.InstallPluginPage.description": "Extend your app effortlessly.",
  "app.components.InstallPluginPage.plugin.support-us.description": "Support us by buying the Strapi T-shirt. That will allow us to keep working on the project and try giving you the best possible experience!",
  "app.components.InstallPluginPage.InputSearch.label": " ",
  "app.components.InstallPluginPage.InputSearch.placeholder": "Search for a plugin... (ex: authentication)",
  "app.components.InstallPluginPopup.downloads": "download",
  "app.components.InstallPluginPopup.navLink.description": "Description",
  "app.components.InstallPluginPopup.navLink.screenshots": "Screenshots",
  "app.components.InstallPluginPopup.navLink.avis": "avis",
  "app.components.InstallPluginPopup.navLink.faq": "faq",
  "app.components.InstallPluginPopup.navLink.changelog": "changelog",
  "app.components.InstallPluginPopup.noDescription": "No description available",

  "app.components.LeftMenuFooter.poweredBy": "Proudly powered by",
  "app.components.LeftMenuLinkContainer.configuration": "Configurations",
  "app.components.LeftMenuLinkContainer.general": "General",
  "app.components.LeftMenuLinkContainer.installNewPlugin": "Marketplace",
  "app.components.LeftMenuLinkContainer.listPlugins": "Plugins",
  "app.components.LeftMenuLinkContainer.noPluginsInstalled": "No plugins installed yet",
  "app.components.LeftMenuLinkContainer.plugins": "Plugins",

  "app.components.ListPluginsPage.helmet.title": "List plugins",
  "app.components.ListPluginsPage.title": "Plugins",
  "app.components.ListPluginsPage.description": "List of the installed plugins in the project.",
  "app.components.listPluginsPage.deletePlugin.error": "An error occurred while uninstalling the plugin",
  "app.components.listPlugins.title.singular": "{number} plugin is installed",
  "app.components.listPlugins.title.plural": "{number} plugins are installed",
  "app.components.listPlugins.title.none": "No plugins installed",
  "app.components.listPlugins.button": "Add New Plugin",

  "app.components.NotFoundPage.description": "Not Found",
  "app.components.NotFoundPage.back": "Back to homepage",

  "app.components.Official": "Official",

  "app.components.PluginCard.compatible": "Compatible with your app",
  "app.components.PluginCard.compatibleCommunity": "Compatible with the community",
  "app.components.PluginCard.Button.label.download": "Download",
  "app.components.PluginCard.Button.label.install": "Already installed",
  "app.components.PluginCard.Button.label.support": "Support us",
  "app.components.PluginCard.price.free": "Free",
  "app.components.PluginCard.more-details": "More details",

  "app.utils.placeholder.defaultMessage": "\u0020",
  "app.utils.SelectOption.defaultMessage": "\u0020",

  "components.AutoReloadBlocker.header": "Reload feature is required for this plugin.",
  "components.AutoReloadBlocker.description": "Open the following file and enable the feature.",

  "components.ErrorBoundary.title": "Something went wrong...",

  "components.OverlayBlocker.title": "Waiting for restart...",
  "components.OverlayBlocker.description": "You're using a feature that needs the server to restart. Please wait until the server is up.",

  "components.ProductionBlocker.header": "This plugin is only available in development.",
  "components.ProductionBlocker.description": "For safety purposes we have to disable this plugin in other environments.",

  "components.popUpWarning.button.cancel": "Cancel",
  "components.popUpWarning.button.confirm": "Confirm",
  "components.popUpWarning.title": "Please confirm",
  "components.popUpWarning.message": "Are you sure you want to delete this?",

  "components.Input.error.validation.email": "This is not an email",
  "components.Input.error.validation.required": "This value is required.",
  "components.Input.error.validation.regex": "The value not match the regex.",
  "components.Input.error.validation.max": "The value is too high.",
  "components.Input.error.validation.min": "The value is too low.",
  "components.Input.error.validation.maxLength": "The value is too long.",
  "components.Input.error.validation.minLength": "The value is too short.",
  "components.Input.error.contentTypeName.taken": "This name already exists",
  "components.Input.error.attribute.taken": "This field name already exists",
  "components.Input.error.attribute.key.taken": "This value already exists",
  "components.Input.error.attribute.sameKeyAndName": "Can't be equal",
  "components.Input.error.validation.minSupMax": "Can't be superior",
  "components.Input.error.custom-error": "{errorMessage} ",

  "components.ListRow.empty": "There is no data to be shown.",

  "notification.error": "An error occurred",

  "Auth & Permissions": "Auth & Permissions",
  "Content Manager": "Content Manager",
  "Content Type Builder": "Content Type Builder",
  "Settings Manager": "Settings Manager",
  "Email": "Email",
  "Password": "Password",
  "Username": "Username",
  "Provider": "Provider",
  "ResetPasswordToken": "Reset Password Token",
  "Role": "Role",
  "New entry": "New entry",
  "request.error.model.unknow": "This model doesn't exist"
}<|MERGE_RESOLUTION|>--- conflicted
+++ resolved
@@ -11,19 +11,11 @@
   "app.components.HomePage.button": "Create your first Content Type",
   "app.components.HomePage.feedback": "Feel free to ask questions or give us feedback by using one of the support channels below.",
 
-<<<<<<< HEAD
-  "app.components.InputFile.newFile": "ADD NEW FILE",
-  "app.components.InputFileDetails.details": "Details",
-  "app.components.ImgPreview.hint": "Drag & drop your file into this area or {browse} for a file to upload",
-  "app.components.ImgPreview.hint.browse": "browse",
-  
-=======
   "app.components.InputFile.newFile": "Add new file",
   "app.components.InputFileDetails.details": "Details",
   "app.components.ImgPreview.hint": "Drag & drop your file into this area or {browse} for a file to upload",
   "app.components.ImgPreview.hint.browse": "browse",
 
->>>>>>> 819c16bc
   "app.components.InstallPluginPage.helmet": "Marketplace - Plugins",
   "app.components.InstallPluginPage.title": "Marketplace - Plugins",
   "app.components.InstallPluginPage.description": "Extend your app effortlessly.",
