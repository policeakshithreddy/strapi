--- conflicted
+++ resolved
@@ -661,30 +661,11 @@
         });
 
         expect(res.statusCode).toBe(200);
-<<<<<<< HEAD
-        expect(res.body.data.length).toBe(2);
-        expect(res.body.data).toEqual(
-          expect.arrayContaining([
-            expect.objectContaining({
-              subject: null,
-              fields: null,
-              conditions: [],
-              ...permissions[0],
-            }),
-            expect.objectContaining({
-              subject: null,
-              fields: null,
-              conditions: [],
-              ...permissions[1],
-            }),
-          ])
-=======
         expect(res.body.data.length > 0).toBe(true);
         expect(sortPermissionArray(res.body.data)).toMatchObject(
           sortPermissionArray(
             permissions.map(perm => ({ subject: null, fields: null, conditions: [], ...perm }))
           )
->>>>>>> 645c0b8c
         );
       });
 
