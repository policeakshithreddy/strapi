'use strict';

const path = require('path');
const chalk = require('chalk');

const { TYPES_ROOT_DIR, REGISTRIES_OUT_DIR } = require('./constants');
const { saveDefinitionToFileSystem, createLogger, timer } = require('./utils');
const generateContentTypesDefinitions = require('./content-types');
const generateComponentsDefinitions = require('./components');

const GENERATORS = {
  contentTypes: generateContentTypesDefinitions,
  components: generateComponentsDefinitions,
};

/**
 * @typedef GenerateConfig
 *
 * @property {object} strapi
 * @property {boolean} pwd
<<<<<<< HEAD
 * @property {object} [artefacts]
 * @property {boolean} [artefacts.contentTypes]
 * @property {boolean} [artefacts.components]
 * @property {boolean} [artefacts.services]
 * @property {boolean} [artefacts.controllers]
 * @property {boolean} [artefacts.policies]
 * @property {boolean} [artefacts.middlewares]
=======
 * @property {object} [artifacts]
 * @property {boolean} [artifacts.contentTypes]
 * @property {boolean} [artifacts.components]
 * @property {boolean} [artifacts.services]
 * @property {boolean} [artifacts.controllers]
 * @property {boolean} [artifacts.policies]
 * @property {boolean} [artifacts.middlewares]
>>>>>>> 595a4c88
 * @property {object} [logger]
 * @property {boolean} [logger.silent]
 * @property {boolean} [logger.debug]
 * @property {boolean} [logger.verbose]
 */

/**
 * Generate types definitions based on the given configuration
 *
 * @param {GenerateConfig} [config]
 */
const generate = async (config = {}) => {
<<<<<<< HEAD
  const { pwd, rootDir = TYPES_ROOT_DIR, strapi, artefacts = {}, logger: loggerConfig } = config;
=======
  const { pwd, rootDir = TYPES_ROOT_DIR, strapi, artifacts = {}, logger: loggerConfig } = config;
>>>>>>> 595a4c88
  const reports = {};
  const logger = createLogger(loggerConfig);
  const psTimer = timer().start();

  const registryPwd = path.join(pwd, rootDir, REGISTRIES_OUT_DIR);
  const generatorConfig = { strapi, pwd: registryPwd, logger };

  const returnWithMessage = () => {
<<<<<<< HEAD
    const nbWarnings = chalk.yellow(maybePlural('warning', logger.warnings));
    const nbErrors = chalk.red(maybePlural('error', logger.errors));
=======
    const nbWarnings = chalk.yellow(`${logger.warnings} warning(s)`);
    const nbErrors = chalk.red(`${logger.errors} error(s)`);
>>>>>>> 595a4c88

    const status = logger.errors > 0 ? chalk.red('errored') : chalk.green('completed successfully');

    psTimer.end();

    logger.info(`The task ${status} with ${nbWarnings} and ${nbErrors} in ${psTimer.duration}s.`);

    return reports;
  };

<<<<<<< HEAD
  const enabledArtefacts = Object.keys(artefacts).filter((p) => artefacts[p] === true);

  logger.info('Starting the type generation process');
  logger.debug(`Enabled artefacts: ${enabledArtefacts.join(', ')}`);

  for (const artefact of enabledArtefacts) {
    const boldArtefact = chalk.bold(artefact); // used for log messages

    logger.info(`Generating types for ${boldArtefact}`);

    if (artefact in GENERATORS) {
      const generator = GENERATORS[artefact];

      try {
        const artefactGenTimer = timer().start();

        reports[artefact] = await generator(generatorConfig);

        artefactGenTimer.end();

        logger.debug(`Generated ${boldArtefact} in ${artefactGenTimer.duration}s`);
      } catch (e) {
        logger.error(
          `Failed to generate types for ${boldArtefact}: ${e.message ?? e.toString()}. Exiting`
=======
  const enabledArtifacts = Object.keys(artifacts).filter((p) => artifacts[p] === true);

  logger.info('Starting the type generation process');
  logger.debug(`Enabled artifacts: ${enabledArtifacts.join(', ')}`);

  for (const artifact of enabledArtifacts) {
    const boldArtifact = chalk.bold(artifact); // used for log messages

    logger.info(`Generating types for ${boldArtifact}`);

    if (artifact in GENERATORS) {
      const generator = GENERATORS[artifact];

      try {
        const artifactGenTimer = timer().start();

        reports[artifact] = await generator(generatorConfig);

        artifactGenTimer.end();

        logger.debug(`Generated ${boldArtifact} in ${artifactGenTimer.duration}s`);
      } catch (e) {
        logger.error(
          `Failed to generate types for ${boldArtifact}: ${e.message ?? e.toString()}. Exiting`
>>>>>>> 595a4c88
        );
        return returnWithMessage();
      }
    } else {
<<<<<<< HEAD
      logger.warn(`The types generator for ${boldArtefact} is not implemented, skipping`);
    }
  }

  for (const artefact of Object.keys(reports)) {
    const boldArtefact = chalk.bold(artefact); // used for log messages

    const artefactFsTimer = timer().start();

    const report = reports[artefact];
    const filename = `${artefact}.d.ts`;
=======
      logger.warn(`The types generator for ${boldArtifact} is not implemented, skipping`);
    }
  }

  for (const artifact of Object.keys(reports)) {
    const boldArtifact = chalk.bold(artifact); // used for log messages

    const artifactFsTimer = timer().start();

    const report = reports[artifact];
    const filename = `${artifact}.d.ts`;
>>>>>>> 595a4c88

    try {
      const outPath = await saveDefinitionToFileSystem(registryPwd, filename, report.output);
      const relativeOutPath = path.relative(__dirname, outPath);

<<<<<<< HEAD
      artefactFsTimer.end();

      logger.info(`Saved ${boldArtefact} types in ${chalk.bold(relativeOutPath)}`);
      logger.debug(`Saved ${boldArtefact} in ${artefactFsTimer.duration}s`);
    } catch (e) {
      logger.error(
        `An error occurred while saving ${boldArtefact} types to the filesystem: ${
=======
      artifactFsTimer.end();

      logger.info(`Saved ${boldArtifact} types in ${chalk.bold(relativeOutPath)}`);
      logger.debug(`Saved ${boldArtifact} in ${artifactFsTimer.duration}s`);
    } catch (e) {
      logger.error(
        `An error occurred while saving ${boldArtifact} types to the filesystem: ${
>>>>>>> 595a4c88
          e.message ?? e.toString()
        }. Exiting`
      );
      return returnWithMessage();
    }
  }

  return returnWithMessage();
};

<<<<<<< HEAD
const maybePlural = (word, n) => `${n} ${word}${n > 1 ? 's' : ''}`;

=======
>>>>>>> 595a4c88
module.exports = { generate };<|MERGE_RESOLUTION|>--- conflicted
+++ resolved
@@ -18,15 +18,6 @@
  *
  * @property {object} strapi
  * @property {boolean} pwd
-<<<<<<< HEAD
- * @property {object} [artefacts]
- * @property {boolean} [artefacts.contentTypes]
- * @property {boolean} [artefacts.components]
- * @property {boolean} [artefacts.services]
- * @property {boolean} [artefacts.controllers]
- * @property {boolean} [artefacts.policies]
- * @property {boolean} [artefacts.middlewares]
-=======
  * @property {object} [artifacts]
  * @property {boolean} [artifacts.contentTypes]
  * @property {boolean} [artifacts.components]
@@ -34,7 +25,6 @@
  * @property {boolean} [artifacts.controllers]
  * @property {boolean} [artifacts.policies]
  * @property {boolean} [artifacts.middlewares]
->>>>>>> 595a4c88
  * @property {object} [logger]
  * @property {boolean} [logger.silent]
  * @property {boolean} [logger.debug]
@@ -47,11 +37,7 @@
  * @param {GenerateConfig} [config]
  */
 const generate = async (config = {}) => {
-<<<<<<< HEAD
-  const { pwd, rootDir = TYPES_ROOT_DIR, strapi, artefacts = {}, logger: loggerConfig } = config;
-=======
   const { pwd, rootDir = TYPES_ROOT_DIR, strapi, artifacts = {}, logger: loggerConfig } = config;
->>>>>>> 595a4c88
   const reports = {};
   const logger = createLogger(loggerConfig);
   const psTimer = timer().start();
@@ -60,13 +46,8 @@
   const generatorConfig = { strapi, pwd: registryPwd, logger };
 
   const returnWithMessage = () => {
-<<<<<<< HEAD
-    const nbWarnings = chalk.yellow(maybePlural('warning', logger.warnings));
-    const nbErrors = chalk.red(maybePlural('error', logger.errors));
-=======
     const nbWarnings = chalk.yellow(`${logger.warnings} warning(s)`);
     const nbErrors = chalk.red(`${logger.errors} error(s)`);
->>>>>>> 595a4c88
 
     const status = logger.errors > 0 ? chalk.red('errored') : chalk.green('completed successfully');
 
@@ -77,32 +58,6 @@
     return reports;
   };
 
-<<<<<<< HEAD
-  const enabledArtefacts = Object.keys(artefacts).filter((p) => artefacts[p] === true);
-
-  logger.info('Starting the type generation process');
-  logger.debug(`Enabled artefacts: ${enabledArtefacts.join(', ')}`);
-
-  for (const artefact of enabledArtefacts) {
-    const boldArtefact = chalk.bold(artefact); // used for log messages
-
-    logger.info(`Generating types for ${boldArtefact}`);
-
-    if (artefact in GENERATORS) {
-      const generator = GENERATORS[artefact];
-
-      try {
-        const artefactGenTimer = timer().start();
-
-        reports[artefact] = await generator(generatorConfig);
-
-        artefactGenTimer.end();
-
-        logger.debug(`Generated ${boldArtefact} in ${artefactGenTimer.duration}s`);
-      } catch (e) {
-        logger.error(
-          `Failed to generate types for ${boldArtefact}: ${e.message ?? e.toString()}. Exiting`
-=======
   const enabledArtifacts = Object.keys(artifacts).filter((p) => artifacts[p] === true);
 
   logger.info('Starting the type generation process');
@@ -127,24 +82,10 @@
       } catch (e) {
         logger.error(
           `Failed to generate types for ${boldArtifact}: ${e.message ?? e.toString()}. Exiting`
->>>>>>> 595a4c88
         );
         return returnWithMessage();
       }
     } else {
-<<<<<<< HEAD
-      logger.warn(`The types generator for ${boldArtefact} is not implemented, skipping`);
-    }
-  }
-
-  for (const artefact of Object.keys(reports)) {
-    const boldArtefact = chalk.bold(artefact); // used for log messages
-
-    const artefactFsTimer = timer().start();
-
-    const report = reports[artefact];
-    const filename = `${artefact}.d.ts`;
-=======
       logger.warn(`The types generator for ${boldArtifact} is not implemented, skipping`);
     }
   }
@@ -156,21 +97,11 @@
 
     const report = reports[artifact];
     const filename = `${artifact}.d.ts`;
->>>>>>> 595a4c88
 
     try {
       const outPath = await saveDefinitionToFileSystem(registryPwd, filename, report.output);
       const relativeOutPath = path.relative(__dirname, outPath);
 
-<<<<<<< HEAD
-      artefactFsTimer.end();
-
-      logger.info(`Saved ${boldArtefact} types in ${chalk.bold(relativeOutPath)}`);
-      logger.debug(`Saved ${boldArtefact} in ${artefactFsTimer.duration}s`);
-    } catch (e) {
-      logger.error(
-        `An error occurred while saving ${boldArtefact} types to the filesystem: ${
-=======
       artifactFsTimer.end();
 
       logger.info(`Saved ${boldArtifact} types in ${chalk.bold(relativeOutPath)}`);
@@ -178,7 +109,6 @@
     } catch (e) {
       logger.error(
         `An error occurred while saving ${boldArtifact} types to the filesystem: ${
->>>>>>> 595a4c88
           e.message ?? e.toString()
         }. Exiting`
       );
@@ -189,9 +119,4 @@
   return returnWithMessage();
 };
 
-<<<<<<< HEAD
-const maybePlural = (word, n) => `${n} ${word}${n > 1 ? 's' : ''}`;
-
-=======
->>>>>>> 595a4c88
 module.exports = { generate };