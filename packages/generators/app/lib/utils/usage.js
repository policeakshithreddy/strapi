'use strict';

const os = require('os');
const _ = require('lodash');
const fetch = require('node-fetch');
const sentry = require('@sentry/node');

/**
 * Add properties from the package.json strapi key in the metadata
 * @param {object} metadata
 * @param {object} scope
 */
function addPackageJsonStrapiMetadata(metadata, scope) {
  const { packageJsonStrapi = {} } = scope;

  return _.defaults(metadata, packageJsonStrapi);
}

async function captureException(error) {
  try {
    sentry.captureException(error);
    await sentry.flush();
  } catch (err) {
    /** ignore errors */
    return Promise.resolve();
  }
}

async function captureError(message) {
  try {
    sentry.captureMessage(message, 'error');
    await sentry.flush();
  } catch (err) {
    /** ignore errors */
    return Promise.resolve();
  }
}

function captureStderr(name, error) {
  if (error && error.stderr && error.stderr.trim() !== '') {
    error.stderr
      .trim()
      .split('\n')
      .forEach((line) => {
        sentry.addBreadcrumb({
          category: 'stderr',
          message: line,
          level: 'error',
        });
      });
  }

  return captureError(name);
}

const getProperties = (scope, error) => ({
  error: typeof error === 'string' ? error : error && error.message,
  os: os.type(),
  osPlatform: os.platform(),
  osArch: os.arch(),
  osRelease: os.release(),
  version: scope.strapiVersion,
  nodeVersion: process.versions.node,
  docker: scope.docker,
  useYarn: scope.useYarn,
  useTypescriptOnServer: scope.useTypescript,
  useTypescriptOnAdmin: scope.useTypescript,
  noRun: (scope.runQuickstartApp !== true).toString(),
});

function trackEvent(event, body) {
  if (process.env.NODE_ENV === 'test') {
    return;
  }

  try {
    return fetch('https://analytics.strapi.io/track', {
      method: 'POST',
      body: JSON.stringify({
        event,
        ...body,
      }),
      timeout: 1000,
      headers: { 'Content-Type': 'application/json' },
    }).catch(() => {});
  } catch (err) {
    /** ignore errors */
    return Promise.resolve();
  }
}

function trackError({ scope, error }) {
  const { uuid } = scope;
<<<<<<< HEAD

  const properties = {
    error: typeof error === 'string' ? error : error && error.message,
    os: os.type(),
    platform: os.platform(),
    release: os.release(),
    version: scope.strapiVersion,
    nodeVersion: process.version,
    docker: scope.docker,
    useYarn: scope.useYarn,
    useTypescriptOnServer: scope.useTypescript,
    useTypescriptOnAdmin: scope.useTypescript,
    projectId: uuid,
  };
=======
  const properties = getProperties(scope, error);
>>>>>>> 2c43eb4e

  try {
    return trackEvent('didNotCreateProject', {
      deviceId: scope.deviceId,
      properties: addPackageJsonStrapiMetadata(properties, scope),
    });
  } catch (err) {
    /** ignore errors */
    return Promise.resolve();
  }
}

function trackUsage({ event, scope, error }) {
  const { uuid } = scope;
<<<<<<< HEAD

  const properties = {
    error: typeof error === 'string' ? error : error && error.message,
    os: os.type(),
    os_arch: os.arch(),
    os_platform: os.platform(),
    os_release: os.release(),
    node_version: process.version,
    version: scope.strapiVersion,
    docker: scope.docker,
    useYarn: scope.useYarn.toString(),
    useTypescriptOnServer: scope.useTypescript,
    useTypescriptOnAdmin: scope.useTypescript,
    noRun: (scope.runQuickstartApp !== true).toString(),
    projectId: uuid,
  };
=======
  const properties = getProperties(scope, error);
>>>>>>> 2c43eb4e

  try {
    return trackEvent(event, {
      deviceId: scope.deviceId,
      properties: addPackageJsonStrapiMetadata(properties, scope),
    });
  } catch (err) {
    /** ignore errors */
    return Promise.resolve();
  }
}

module.exports = {
  trackError,
  trackUsage,
  captureException,
  captureStderr,
};<|MERGE_RESOLUTION|>--- conflicted
+++ resolved
@@ -90,25 +90,7 @@
 }
 
 function trackError({ scope, error }) {
-  const { uuid } = scope;
-<<<<<<< HEAD
-
-  const properties = {
-    error: typeof error === 'string' ? error : error && error.message,
-    os: os.type(),
-    platform: os.platform(),
-    release: os.release(),
-    version: scope.strapiVersion,
-    nodeVersion: process.version,
-    docker: scope.docker,
-    useYarn: scope.useYarn,
-    useTypescriptOnServer: scope.useTypescript,
-    useTypescriptOnAdmin: scope.useTypescript,
-    projectId: uuid,
-  };
-=======
   const properties = getProperties(scope, error);
->>>>>>> 2c43eb4e
 
   try {
     return trackEvent('didNotCreateProject', {
@@ -122,27 +104,7 @@
 }
 
 function trackUsage({ event, scope, error }) {
-  const { uuid } = scope;
-<<<<<<< HEAD
-
-  const properties = {
-    error: typeof error === 'string' ? error : error && error.message,
-    os: os.type(),
-    os_arch: os.arch(),
-    os_platform: os.platform(),
-    os_release: os.release(),
-    node_version: process.version,
-    version: scope.strapiVersion,
-    docker: scope.docker,
-    useYarn: scope.useYarn.toString(),
-    useTypescriptOnServer: scope.useTypescript,
-    useTypescriptOnAdmin: scope.useTypescript,
-    noRun: (scope.runQuickstartApp !== true).toString(),
-    projectId: uuid,
-  };
-=======
   const properties = getProperties(scope, error);
->>>>>>> 2c43eb4e
 
   try {
     return trackEvent(event, {
