--- conflicted
+++ resolved
@@ -35,12 +35,8 @@
     "test": "echo \"no tests yet\""
   },
   "dependencies": {
-<<<<<<< HEAD
-    "@strapi/utils": "4.1.3",
+    "@strapi/utils": "4.1.5",
     "fs-extra": "10.0.0"
-=======
-    "@strapi/utils": "4.1.5"
->>>>>>> f1859f03
   },
   "engines": {
     "node": ">=12.22.0 <=16.x.x",
