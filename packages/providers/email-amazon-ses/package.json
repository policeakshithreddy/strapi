{
  "name": "@strapi/provider-email-amazon-ses",
<<<<<<< HEAD
  "version": "4.12.6",
=======
  "version": "4.12.7",
>>>>>>> fefc4a24
  "description": "Amazon SES provider for strapi email",
  "keywords": [
    "email",
    "strapi",
    "amazon",
    "ses"
  ],
  "homepage": "https://strapi.io",
  "bugs": {
    "url": "https://github.com/strapi/strapi/issues"
  },
  "repository": {
    "type": "git",
    "url": "git://github.com/strapi/strapi.git"
  },
  "license": "SEE LICENSE IN LICENSE",
  "author": {
    "name": "Nikolay tsenkov",
    "email": "nikolay@tsenkov.net"
  },
  "maintainers": [
    {
      "name": "Strapi Solutions SAS",
      "email": "hi@strapi.io",
      "url": "https://strapi.io"
    }
  ],
  "main": "./dist/index.js",
  "types": "./dist/index.d.ts",
  "files": [
    "./dist"
  ],
  "scripts": {
    "build": "run -T tsc",
    "build:ts": "run -T tsc",
    "watch": "run -T tsc -w --preserveWatchOutput",
    "clean": "run -T rimraf ./dist",
    "prepublishOnly": "yarn clean && yarn build",
    "lint": "run -T eslint ."
  },
  "dependencies": {
<<<<<<< HEAD
    "@strapi/utils": "4.12.6",
    "node-ses": "^3.0.3"
  },
  "devDependencies": {
    "eslint-config-custom": "4.12.6",
    "tsconfig": "4.12.6"
=======
    "@strapi/utils": "4.12.7",
    "node-ses": "^3.0.3"
  },
  "devDependencies": {
    "eslint-config-custom": "4.12.7",
    "tsconfig": "4.12.7"
>>>>>>> fefc4a24
  },
  "engines": {
    "node": ">=16.0.0 <=20.x.x",
    "npm": ">=6.0.0"
  }
}<|MERGE_RESOLUTION|>--- conflicted
+++ resolved
@@ -1,10 +1,6 @@
 {
   "name": "@strapi/provider-email-amazon-ses",
-<<<<<<< HEAD
-  "version": "4.12.6",
-=======
   "version": "4.12.7",
->>>>>>> fefc4a24
   "description": "Amazon SES provider for strapi email",
   "keywords": [
     "email",
@@ -46,21 +42,12 @@
     "lint": "run -T eslint ."
   },
   "dependencies": {
-<<<<<<< HEAD
-    "@strapi/utils": "4.12.6",
-    "node-ses": "^3.0.3"
-  },
-  "devDependencies": {
-    "eslint-config-custom": "4.12.6",
-    "tsconfig": "4.12.6"
-=======
     "@strapi/utils": "4.12.7",
     "node-ses": "^3.0.3"
   },
   "devDependencies": {
     "eslint-config-custom": "4.12.7",
     "tsconfig": "4.12.7"
->>>>>>> fefc4a24
   },
   "engines": {
     "node": ">=16.0.0 <=20.x.x",
