--- conflicted
+++ resolved
@@ -189,70 +189,6 @@
             );
           }
         },
-<<<<<<< HEAD
-
-        // // Load admin from `./admin/**/*.js|json`.
-        // 'admin/**': cb => {
-        //   dictionary.optional({
-        //     dirname: path.resolve(strapi.config.appPath, strapi.config.paths.admin),
-        //     excludeDirs: /(public)$/,
-        //     filter: /(.+)\.(js|json)$/,
-        //     depth: 3
-        //   }, cb);
-        // },
-
-        // Load plugins from `./plugins/**/*.js|json`.
-        'plugins/**': cb => {
-          dictionary.optional({
-            dirname: path.resolve(strapi.config.appPath, strapi.config.paths.plugins),
-            excludeDirs: /(public|admin)$/,
-            filter: /(.+)\.(js|json)$/,
-            depth: 4
-          }, cb);
-        }
-      },
-
-      // Callback.
-      (err, config) => {
-
-        // Just in case there is an error.
-        if (err) {
-          // return cb(err);
-        }
-
-        // Merge every user config together.
-        const mergedConfig = _.merge(
-          config['config/*'],
-          config['config/environments/*'],
-          config['config/functions/*']
-        );
-
-        // Remove cache.
-        delete require.cache[path.resolve(strapi.config.appPath, 'package.json')];
-
-        // Local `package.json`.
-        const packageJSON = require(path.resolve(strapi.config.appPath, 'package.json'));
-
-        // Merge default config and user loaded config together inside `strapi.config`.
-        strapi.config = _.merge(strapi.config, mergedConfig, packageJSON);
-
-        // Set policies value.
-        strapi.config.policies = config['config/policies/*'];
-
-        // Expose user APIs.
-        strapi.api = config['api/**'];
-
-        // Expose user plugins.
-        strapi.plugins = config['plugins/**'];
-
-        // Initialize plugin's routes.
-        _.set(strapi.config, 'plugins.routes', {});
-
-        // Add user locales for the settings of the `i18n` hook
-        // aiming to load locales automatically.
-        if (_.isPlainObject(strapi.config.i18n) && !_.isEmpty(strapi.config.i18n)) {
-          strapi.config.i18n.locales = _.keys(config['config/locales/*']);
-=======
         // Callback.
         (err, config) => {
           // Just in case there is an error.
@@ -270,7 +206,7 @@
           // Remove cache.
           delete require.cache[
             path.resolve(strapi.config.appPath, 'package.json')
-          ];
+            ];
 
           // Local `package.json`.
           const packageJSON = require(path.resolve(
@@ -319,7 +255,6 @@
           strapi.models = {};
 
           cb();
->>>>>>> 969826a0
         }
       );
     }
