/**
*
* SelectOption
*
*/
<<<<<<< HEAD
=======

>>>>>>> 99d03e22
import React from 'react';
import PropTypes from 'prop-types';
import getFlag, { formatLanguageLocale } from '../../utils/getFlag';
import styles from './styles.scss';

class SelectOptionLanguage extends React.Component { // eslint-disable-line react/prefer-stateless-function
  /* eslint-disable jsx-a11y/no-static-element-interactions */
  onSelect =  (event) => {
    event.preventDefault();
    event.stopPropagation();
    this.props.onSelect(this.props.option, event);
  }

  handleMouseEnter  = (event) => {
    this.props.onFocus(this.props.option, event);
  }

  handleMouseMove  = (event) => {
    if (this.props.isFocused) return;
    this.props.onFocus(this.props.option, event);
  }

  render() {
    const flagName = formatLanguageLocale(this.props.option.value);
    const flag = getFlag(flagName);

    return (
      <div className={styles.selectOption} onMouseEnter={this.handleMouseEnter} onMouseMove={this.handleMouseMove} onFocus={this.props.onFocus} onClick={this.onSelect} id={this.props.option.value}>
        <span className={`${styles.flagContainer} flag-icon flag-icon-${flag}`} />
        <span className={styles.optionLabel}>{this.props.option.label}</span>
      </div>
    );
  }
}

SelectOptionLanguage.propTypes = {
  isFocused: PropTypes.bool,
  onFocus: PropTypes.func,
  onSelect: PropTypes.func,
  option: PropTypes.object,
};

export default SelectOptionLanguage;<|MERGE_RESOLUTION|>--- conflicted
+++ resolved
@@ -3,10 +3,7 @@
 * SelectOption
 *
 */
-<<<<<<< HEAD
-=======
 
->>>>>>> 99d03e22
 import React from 'react';
 import PropTypes from 'prop-types';
 import getFlag, { formatLanguageLocale } from '../../utils/getFlag';
