--- conflicted
+++ resolved
@@ -23,8 +23,7 @@
   useEffect(() => {
     if (currentStep === 'upload' && filesToUploadLength === 0) {
       // Close modal when file uploading is over
-
-      toggleRef.current(true);
+      toggleRef.current();
     }
   }, [filesToUploadLength, currentStep]);
 
@@ -130,42 +129,6 @@
       type: 'SET_FILES_UPLOADING_STATE',
     });
 
-<<<<<<< HEAD
-    const requests = filesToUpload.map(async ({ file, originalIndex, abortController }) => {
-      const formData = new FormData();
-      const headers = {};
-      formData.append('files', file);
-
-      try {
-        await request(
-          `/${pluginId}`,
-          {
-            method: 'POST',
-            headers,
-            body: formData,
-            signal: abortController.signal,
-          },
-          false,
-          false
-        );
-
-        dispatch({
-          type: 'REMOVE_FILE_TO_UPLOAD',
-          fileIndex: originalIndex,
-        });
-      } catch (err) {
-        const errorMessage = get(
-          err,
-          ['response', 'payload', 'message', '0', 'messages', '0', 'message'],
-          null
-        );
-
-        dispatch({
-          type: 'SET_FILE_ERROR',
-          fileIndex: originalIndex,
-          errorMessage,
-        });
-=======
     const requests = filesToUpload.map(
       async ({ file, fileInfo, originalIndex, abortController }) => {
         const formData = new FormData();
@@ -203,9 +166,8 @@
             errorMessage,
           });
         }
->>>>>>> e1a7074a
       }
-    });
+    );
 
     await Promise.all(requests);
   };
