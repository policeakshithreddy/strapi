{
  "name": "strapi-generate-admin",
  "version": "3.0.0-alpha.5.5",
  "description": "Generate the default admin panel for a Strapi application.",
  "homepage": "http://strapi.io",
  "keywords": [
    "generate",
    "generator",
    "strapi"
  ],
  "main": "./lib/index.js",
  "directories": {
    "lib": "./lib"
  },
  "dependencies": {
    "fs-extra": "^4.0.1",
    "lodash": "^4.17.4",
<<<<<<< HEAD
    "strapi-admin": "^3.0.0-alpha.4.8"
=======
    "strapi-admin": "3.0.0-alpha.5.5"
>>>>>>> 58e95828
  },
  "author": {
    "email": "hi@strapi.io",
    "name": "Strapi team",
    "url": "http://strapi.io"
  },
  "maintainers": [
    {
      "name": "Strapi team",
      "email": "hi@strapi.io",
      "url": "http://strapi.io"
    }
  ],
  "repository": {
    "type": "git",
    "url": "git://github.com/strapi/strapi.git"
  },
  "bugs": {
    "url": "https://github.com/strapi/strapi/issues"
  },
  "engines": {
    "node": ">= 8.0.0",
    "npm": ">= 5.3.0"
  },
  "license": "MIT"
}<|MERGE_RESOLUTION|>--- conflicted
+++ resolved
@@ -15,11 +15,7 @@
   "dependencies": {
     "fs-extra": "^4.0.1",
     "lodash": "^4.17.4",
-<<<<<<< HEAD
-    "strapi-admin": "^3.0.0-alpha.4.8"
-=======
     "strapi-admin": "3.0.0-alpha.5.5"
->>>>>>> 58e95828
   },
   "author": {
     "email": "hi@strapi.io",
