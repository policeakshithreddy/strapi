'use strict';

/**
 * GraphQL.js service
 *
 * @description: A set of functions similar to controller's actions to avoid code duplication.
 */

const _ = require('lodash');
const pluralize = require('pluralize');
const Aggregator = require('./Aggregator');
const Query = require('./Query.js');
const Mutation = require('./Mutation.js');
const Types = require('./Types.js');
const Schema = require('./Schema.js');

const convertAttributes = (attributes, globalId) => {
  return Object.keys(attributes)
    .filter(attribute => attributes[attribute].private !== true)
    .reduce((acc, attribute) => {
      // Convert our type to the GraphQL type.
      acc[attribute] = Types.convertType({
        definition: attributes[attribute],
        modelName: globalId,
        attributeName: attribute,
      });
      return acc;
    }, {});
};

const generateEnumDefinitions = (attributes, globalId) => {
  return Object.keys(attributes)
    .filter(attribute => attributes[attribute].type === 'enumeration')
    .map(attribute => {
      const definition = attributes[attribute];

      const name = Types.convertEnumType(definition, globalId, attribute);
      const values = definition.enum.map(v => `\t${v}`).join('\n');
      return `enum ${name} {\n${values}\n}\n`;
    })
    .join('');
};

const mutateAssocAttributes = (associations = [], attributes) => {
  associations
    .filter(association => association.type === 'collection')
    .forEach(association => {
      attributes[
        `${association.alias}(sort: String, limit: Int, start: Int, where: JSON)`
      ] = attributes[association.alias];

      delete attributes[association.alias];
    });
};

const buildAssocResolvers = (model, name, { plugin }) => {
  const contentManager =
    strapi.plugins['content-manager'].services['contentmanager'];

  const { primaryKey, associations = [] } = model;

  return associations.reduce((resolver, association) => {
    switch (association.nature) {
      case 'oneToManyMorph': {
        resolver[association.alias] = async obj => {
          const entry = await contentManager.fetch(
            {
              id: obj[primaryKey],
              model: name,
            },
            plugin,
            [association.alias]
          );

          // Set the _type only when the value is defined
          if (entry[association.alias]) {
            entry[association.alias]._type = _.upperFirst(association.model);
          }

          return entry[association.alias];
        };
        break;
      }
      case 'manyMorphToOne':
      case 'manyMorphToMany':
      case 'manyToManyMorph': {
        resolver[association.alias] = async obj => {
          // eslint-disable-line no-unused-vars
          const [withRelated, withoutRelated] = await Promise.all([
            contentManager.fetch(
              {
                id: obj[primaryKey],
                model: name,
              },
              plugin,
              [association.alias],
              false
            ),
            contentManager.fetch(
              {
                id: obj[primaryKey],
                model: name,
              },
              plugin,
              []
            ),
          ]);

          const entry =
            withRelated && withRelated.toJSON
              ? withRelated.toJSON()
              : withRelated;

          entry[association.alias].map((entry, index) => {
            const type =
              _.get(withoutRelated, `${association.alias}.${index}.kind`) ||
              _.upperFirst(
                _.camelCase(
                  _.get(
                    withoutRelated,
                    `${association.alias}.${index}.${association.alias}_type`
                  )
                )
              ) ||
              _.upperFirst(_.camelCase(association[association.type]));

            entry._type = type;

            return entry;
          });

          return entry[association.alias];
        };
        break;
      }

      default: {
        resolver[association.alias] = async (obj, options) => {
          // Construct parameters object to retrieve the correct related entries.
          const params = {
            model: association.model || association.collection,
          };

          let queryOpts = {
            source: association.plugin,
          };

          // Get refering model.
          const ref = association.plugin
            ? strapi.plugins[association.plugin].models[params.model]
            : strapi.models[params.model];

          if (association.type === 'model') {
            params[ref.primaryKey] = _.get(
              obj,
              [association.alias, ref.primaryKey],
              obj[association.alias]
            );
          } else {
            const queryParams = Query.amountLimiting(options);
            queryOpts = {
              ...queryOpts,
              ...Query.convertToParams(_.omit(queryParams, 'where')), // Convert filters (sort, limit and start/skip)
              ...Query.convertToQuery(queryParams.where),
            };

            if (
              (association.nature === 'manyToMany' && association.dominant) ||
              association.nature === 'manyWay'
            ) {
              _.set(
                queryOpts,
                ['query', ref.primaryKey],
                obj[association.alias]
<<<<<<< HEAD
                  ? obj[association.alias].map(
                      val => val[ref.primaryKey] || val
                    )
=======
                  ? obj[association.alias]
                      .map(val => val[ref.primaryKey] || val)
                      .sort()
>>>>>>> 40d3d78b
                  : []
              );
            } else {
              _.set(queryOpts, ['query', association.via], obj[ref.primaryKey]);
            }
          }

          const loaderName = association.plugin
            ? `${association.plugin}__${params.model}`
            : params.model;

          return association.model
            ? strapi.plugins.graphql.services.loaders.loaders[loaderName].load({
                params,
                options: queryOpts,
                single: true,
              })
            : strapi.plugins.graphql.services.loaders.loaders[loaderName].load({
                options: queryOpts,
                association,
              });
        };
        break;
      }
    }

    return resolver;
  }, {});
};

const buildModel = (model, name, { plugin, isGroup = false } = {}) => {
  const { globalId, primaryKey } = model;

  let definition = '';
  const initialState = {
    id: 'ID!',
    [primaryKey]: 'ID!',
  };

  if (_.isArray(_.get(model, 'options.timestamps'))) {
    const [createdAtKey, updatedAtKey] = model.options.timestamps;
    initialState[createdAtKey] = 'DateTime!';
    initialState[updatedAtKey] = 'DateTime!';
  }

  const attributes = convertAttributes(model.attributes, globalId);
  mutateAssocAttributes(model.associations, attributes);
  _.merge(attributes, initialState);

  definition += generateEnumDefinitions(model.attributes, globalId);

  const description = Schema.getDescription({}, model);
  const fields = Schema.formatGQL(attributes, {}, model);
  const typeDef = `${description}type ${globalId} {${fields}}\n`;

  definition += typeDef;
  definition += Types.generateInputModel(model, globalId, {
    allowIds: isGroup,
  });

  const resolver = {
    [globalId]: {
      id: obj => obj[primaryKey],
      ...buildAssocResolvers(model, name, { plugin }),
    },
  };

  return {
    definition,
    resolver,
  };
};

/**
 * Construct the GraphQL query & definition and apply the right resolvers.
 *
 * @return Object
 */

const buildShadowCRUD = (models, plugin) => {
  const initialState = {
    definition: '',
    query: {},
    mutation: {},
    resolver: { Query: {}, Mutation: {} },
  };

  if (_.isEmpty(models)) {
    return initialState;
  }

  return Object.keys(models).reduce((acc, name) => {
    const model = models[name];

    const { globalId, primaryKey } = model;
    // Setup initial state with default attribute that should be displayed
    // but these attributes are not properly defined in the models.
    const initialState = {
      [primaryKey]: 'ID!',
    };

    // always add an id field to make the api database agnostic
    if (primaryKey !== 'id') {
      initialState['id'] = 'ID!';
    }

    acc.resolver[globalId] = {
      // define the default id resolver
      id(parent) {
        return parent[model.primaryKey];
      },
    };

    // Add timestamps attributes.
    if (_.isArray(_.get(model, 'options.timestamps'))) {
      const [createdAtKey, updatedAtKey] = model.options.timestamps;
      initialState[createdAtKey] = 'DateTime!';
      initialState[updatedAtKey] = 'DateTime!';
    }

    const _schema = _.cloneDeep(
      _.get(strapi.plugins, 'graphql.config._schema.graphql', {})
    );

    const { type = {}, resolver = {} } = _schema;

    // Convert our layer Model to the GraphQL DL.
    const attributes = convertAttributes(model.attributes, globalId);
    mutateAssocAttributes(model.associations, attributes);
    _.merge(attributes, initialState);

    acc.definition += generateEnumDefinitions(model.attributes, globalId);

    const description = Schema.getDescription(type[globalId], model);
    const fields = Schema.formatGQL(attributes, type[globalId], model);
    const typeDef = `${description}type ${globalId} {${fields}}\n`;

    acc.definition += typeDef;

    // Add definition to the schema but this type won't be "queriable" or "mutable".
    if (
      type[model.globalId] === false ||
      _.get(type, `${model.globalId}.enabled`) === false
    ) {
      return acc;
    }

    const singularName = pluralize.singular(name);
    const pluralName = pluralize.plural(name);
    // Build resolvers.
    const queries = {
      singular:
        _.get(resolver, `Query.${singularName}`) !== false
          ? Query.composeQueryResolver({
              _schema,
              plugin,
              name,
              isSingular: true,
            })
          : null,
      plural:
        _.get(resolver, `Query.${pluralName}`) !== false
          ? Query.composeQueryResolver({
              _schema,
              plugin,
              name,
              isSingular: false,
            })
          : null,
    };

    // check if errors
    Object.keys(queries).forEach(type => {
      // The query cannot be built.
      if (_.isError(queries[type])) {
        strapi.log.error(queries[type]);
        strapi.stop();
      }
    });

    if (_.isFunction(queries.singular)) {
      _.merge(acc, {
        query: {
          [`${singularName}(id: ID!)`]: model.globalId,
        },
        resolver: {
          Query: {
            [singularName]: queries.singular,
          },
        },
      });
    }

    if (_.isFunction(queries.plural)) {
      _.merge(acc, {
        query: {
          [`${pluralName}(sort: String, limit: Int, start: Int, where: JSON)`]: `[${model.globalId}]`,
        },
        resolver: {
          Query: {
            [pluralName]: queries.plural,
          },
        },
      });
    }

    // TODO:
    // - Implement batch methods (need to update the content-manager as well).
    // - Implement nested transactional methods (create/update).
    const capitalizedName = _.capitalize(name);
    const mutations = {
      create:
        _.get(resolver, `Mutation.create${capitalizedName}`) !== false
          ? Mutation.composeMutationResolver({
              _schema,
              plugin,
              name,
              action: 'create',
            })
          : null,
      update:
        _.get(resolver, `Mutation.update${capitalizedName}`) !== false
          ? Mutation.composeMutationResolver({
              _schema,
              plugin,
              name,
              action: 'update',
            })
          : null,
      delete:
        _.get(resolver, `Mutation.delete${capitalizedName}`) !== false
          ? Mutation.composeMutationResolver({
              _schema,
              plugin,
              name,
              action: 'delete',
            })
          : null,
    };

    // Add model Input definition.
    acc.definition += Types.generateInputModel(model, name);

    Object.keys(mutations).forEach(type => {
      if (_.isFunction(mutations[type])) {
        let mutationDefinition;
        let mutationName = `${type}${capitalizedName}`;

        // Generate the Input for this specific action.
        acc.definition += Types.generateInputPayloadArguments(
          model,
          name,
          type
        );

        switch (type) {
          case 'create':
            mutationDefinition = {
              [`${mutationName}(input: ${mutationName}Input)`]: `${mutationName}Payload`,
            };

            break;
          case 'update':
            mutationDefinition = {
              [`${mutationName}(input: ${mutationName}Input)`]: `${mutationName}Payload`,
            };

            break;
          case 'delete':
            mutationDefinition = {
              [`${mutationName}(input: ${mutationName}Input)`]: `${mutationName}Payload`,
            };
            break;
          default:
          // Nothing.
        }

        // Assign mutation definition to global definition.
        _.merge(acc, {
          mutation: mutationDefinition,
          resolver: {
            Mutation: {
              [`${mutationName}`]: mutations[type],
            },
          },
        });
      }
    });

    // TODO:
    // - Add support for Graphql Aggregation in Bookshelf ORM
    if (model.orm === 'mongoose') {
      // Generation the aggregation for the given model
      const modelAggregator = Aggregator.formatModelConnectionsGQL(
        attributes,
        model,
        name,
        queries.plural
      );
      if (modelAggregator) {
        acc.definition += modelAggregator.type;
        if (!acc.resolver[modelAggregator.globalId]) {
          acc.resolver[modelAggregator.globalId] = {};
        }

        _.merge(acc.resolver, modelAggregator.resolver);
        _.merge(acc.query, modelAggregator.query);
      }
    }

    // Build associations queries.
    _.merge(acc.resolver, {
      [globalId]: buildAssocResolvers(model, name, { plugin }),
    });

    return acc;
  }, initialState);
};

module.exports = {
  buildShadowCRUD,
  buildModel,
};<|MERGE_RESOLUTION|>--- conflicted
+++ resolved
@@ -172,15 +172,9 @@
                 queryOpts,
                 ['query', ref.primaryKey],
                 obj[association.alias]
-<<<<<<< HEAD
-                  ? obj[association.alias].map(
-                      val => val[ref.primaryKey] || val
-                    )
-=======
                   ? obj[association.alias]
                       .map(val => val[ref.primaryKey] || val)
                       .sort()
->>>>>>> 40d3d78b
                   : []
               );
             } else {
