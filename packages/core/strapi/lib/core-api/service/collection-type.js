--- conflicted
+++ resolved
@@ -52,7 +52,6 @@
 
     update(entityId, { params, data, files } = {}) {
       const sanitizedData = sanitizeInput(data);
-<<<<<<< HEAD
 
       // TODO: use get fetch params ?
 
@@ -66,30 +65,6 @@
 
       return strapi.entityService.delete(uid, entityId, { params });
     },
-
-    search(opts = {}) {
-      const params = getFetchParams(opts.params);
-      return strapi.entityService.search(uid, { params });
-    },
-
-    countSearch(opts = {}) {
-      const params = getFetchParams(opts.params);
-      return strapi.entityService.countSearch(uid, { params });
-=======
-
-      // TODO: use get fetch params ?
-
-      // TODO: where to handle files ?
-
-      return strapi.entityService.update(uid, entityId, { params, data: sanitizedData, files });
-    },
-
-    delete(entityId, { params } = {}) {
-      // TODO: use get fetch params ?
-
-      return strapi.entityService.delete(uid, entityId, { params });
->>>>>>> 46c94940
-    },
   };
 };
 
