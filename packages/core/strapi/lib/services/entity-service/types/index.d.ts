import type { Attribute, Common, EntityService } from '@strapi/strapi';

// TODO: Move params to @strapi/utils (related to convert-query-params)
export * as Params from './params';

export * from './plugin';

export interface EntityService {
<<<<<<< HEAD
  findMany<TContentTypeUID extends Common.UID.ContentType>(
    uid: TContentTypeUID,
    params?: Omit<
      EntityService.Params.Read<TContentTypeUID>,
      keyof EntityService.Params.Pagination.PageNotation
    >
  ): Promise<Attribute.GetValues<TContentTypeUID>[]>;
=======
  findOne<TContentTypeUID extends Common.UID.ContentType>(
    uid: TContentTypeUID,
    entityId: number,
    params?: EntityService.Params.Pick<TContentTypeUID, 'fields' | 'populate'>
  ): Promise<Attribute.GetValues<TContentTypeUID> | null>;
  delete<TContentTypeUID extends Common.UID.ContentType>(
    uid: TContentTypeUID,
    entityId: number,
    params?: EntityService.Params.Pick<TContentTypeUID, 'fields' | 'populate'>
  ): Promise<Attribute.GetValues<TContentTypeUID> | null>;
>>>>>>> 9904ae6f
}<|MERGE_RESOLUTION|>--- conflicted
+++ resolved
@@ -6,15 +6,13 @@
 export * from './plugin';
 
 export interface EntityService {
-<<<<<<< HEAD
   findMany<TContentTypeUID extends Common.UID.ContentType>(
     uid: TContentTypeUID,
-    params?: Omit<
-      EntityService.Params.Read<TContentTypeUID>,
-      keyof EntityService.Params.Pagination.PageNotation
+    params?: EntityService.Params.Pick<
+      TContentTypeUID,
+      'fields' | 'filters' | 'pagination:offset' | 'sort' | 'populate' | 'publicationState'
     >
   ): Promise<Attribute.GetValues<TContentTypeUID>[]>;
-=======
   findOne<TContentTypeUID extends Common.UID.ContentType>(
     uid: TContentTypeUID,
     entityId: number,
@@ -25,5 +23,4 @@
     entityId: number,
     params?: EntityService.Params.Pick<TContentTypeUID, 'fields' | 'populate'>
   ): Promise<Attribute.GetValues<TContentTypeUID> | null>;
->>>>>>> 9904ae6f
 }