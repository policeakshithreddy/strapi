--- conflicted
+++ resolved
@@ -1,10 +1,6 @@
 import type { Attribute } from '@strapi/strapi';
 
-<<<<<<< HEAD
-export type Decimal = Attribute.Attribute<'decimal'> &
-=======
 export type Decimal = Attribute.OfType<'decimal'> &
->>>>>>> 595a4c88
   // Options
   Attribute.ConfigurableOption &
   Attribute.DefaultOption<DecimalValue> &
