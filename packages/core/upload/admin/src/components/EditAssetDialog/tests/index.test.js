--- conflicted
+++ resolved
@@ -107,13 +107,13 @@
 const renderCompo = (toggleNotification = jest.fn()) =>
   render(
     <QueryClientProvider client={queryClient}>
-<<<<<<< HEAD
       <TrackingContext.Provider value={{ uuid: false, telemetryProperties: undefined }}>
         <ThemeProvider theme={lightTheme}>
           <NotificationsProvider toggleNotification={toggleNotification}>
             <IntlProvider locale="en" messages={messageForPlugin} defaultLocale="en">
               <EditAssetDialog
                 asset={asset}
+                folderStructure={FIXTURE_FOLDER_STRUCTURE}
                 onClose={jest.fn()}
                 canUpdate
                 canCopyLink
@@ -123,22 +123,6 @@
           </NotificationsProvider>
         </ThemeProvider>
       </TrackingContext.Provider>
-=======
-      <ThemeProvider theme={lightTheme}>
-        <NotificationsProvider toggleNotification={toggleNotification}>
-          <IntlProvider locale="en" messages={messageForPlugin} defaultLocale="en">
-            <EditAssetDialog
-              asset={asset}
-              folderStructure={FIXTURE_FOLDER_STRUCTURE}
-              onClose={jest.fn()}
-              canUpdate
-              canCopyLink
-              canDownload
-            />
-          </IntlProvider>
-        </NotificationsProvider>
-      </ThemeProvider>
->>>>>>> cd534138
     </QueryClientProvider>,
     { container: document.getElementById('app') }
   );
