--- conflicted
+++ resolved
@@ -110,11 +110,7 @@
   background: #ffffff;
 }
 
-<<<<<<< HEAD
-.c49 .sc-kBzgEd {
-=======
 .c49 .sc-ezHhwS {
->>>>>>> eb374ad2
   display: -webkit-box;
   display: -webkit-flex;
   display: -ms-flexbox;
@@ -186,11 +182,7 @@
   background: #f0f0ff;
 }
 
-<<<<<<< HEAD
-.c52 .sc-kBzgEd {
-=======
 .c52 .sc-ezHhwS {
->>>>>>> eb374ad2
   display: -webkit-box;
   display: -webkit-flex;
   display: -ms-flexbox;
@@ -270,11 +262,7 @@
   border: 1px solid #4945ff;
 }
 
-<<<<<<< HEAD
-.c53 .sc-kBzgEd {
-=======
 .c53 .sc-ezHhwS {
->>>>>>> eb374ad2
   display: -webkit-box;
   display: -webkit-flex;
   display: -ms-flexbox;
