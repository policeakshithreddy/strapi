import React from 'react';
import { ThemeProvider, lightTheme } from '@strapi/design-system';
import { render as renderTL } from '@testing-library/react';
import { ImageAssetCard } from '../ImageAssetCard';
import en from '../../../translations/en.json';

jest.mock('../../../utils', () => ({
  ...jest.requireActual('../../../utils'),
  getTrad: x => x,
}));

jest.mock('react-intl', () => ({
  useIntl: () => ({ formatMessage: jest.fn(({ id }) => en[id]) }),
}));

describe('ImageAssetCard', () => {
  it('snapshots the component', () => {
    const { container } = renderTL(
      <ThemeProvider theme={lightTheme}>
        <ImageAssetCard
          name="hello.png"
          extension="png"
          height={40}
          width={40}
          thumbnail="http://somewhere.com/hello.png"
          selected={false}
          onSelect={jest.fn()}
          onEdit={jest.fn()}
        />
      </ThemeProvider>
    );

    expect(container).toMatchInlineSnapshot(`
      .c22 {
        border: 0;
        -webkit-clip: rect(0 0 0 0);
        clip: rect(0 0 0 0);
        height: 1px;
        margin: -1px;
        overflow: hidden;
        padding: 0;
        position: absolute;
        width: 1px;
      }

      .c13 {
        padding-top: 4px;
      }

      .c0 {
        background: #ffffff;
        border-radius: 4px;
        box-shadow: 0px 1px 4px rgba(33,33,52,0.1);
      }

      .c10 {
        padding-top: 8px;
        padding-right: 12px;
        padding-bottom: 8px;
        padding-left: 12px;
      }

      .c18 {
        background: #f6f6f9;
        padding: 4px;
        border-radius: 4px;
        min-width: 20px;
      }

      .c3 {
        position: absolute;
        top: 12px;
        left: 12px;
      }

      .c5 {
        position: absolute;
        top: 12px;
        right: 12px;
      }

      .c1 {
        display: -webkit-box;
        display: -webkit-flex;
        display: -ms-flexbox;
        display: flex;
        -webkit-flex-direction: row;
        -ms-flex-direction: row;
        flex-direction: row;
        -webkit-box-pack: center;
        -webkit-justify-content: center;
        -ms-flex-pack: center;
        justify-content: center;
        -webkit-align-items: center;
        -webkit-box-align: center;
        -ms-flex-align: center;
        align-items: center;
      }

      .c11 {
        display: -webkit-box;
        display: -webkit-flex;
        display: -ms-flexbox;
        display: flex;
        -webkit-flex-direction: row;
        -ms-flex-direction: row;
        flex-direction: row;
        -webkit-align-items: flex-start;
        -webkit-box-align: flex-start;
        -ms-flex-align: flex-start;
        align-items: flex-start;
      }

      .c18 {
        display: -webkit-inline-box;
        display: -webkit-inline-flex;
        display: -ms-inline-flexbox;
        display: inline-flex;
        -webkit-flex-direction: row;
        -ms-flex-direction: row;
        flex-direction: row;
        -webkit-box-pack: center;
        -webkit-justify-content: center;
        -ms-flex-pack: center;
        justify-content: center;
        -webkit-align-items: center;
        -webkit-box-align: center;
        -ms-flex-align: center;
        align-items: center;
      }

      .c9 {
        margin: 0;
        padding: 0;
        max-height: 100%;
        max-width: 100%;
      }

      .c8 {
        display: -webkit-box;
        display: -webkit-flex;
        display: -ms-flexbox;
        display: flex;
        -webkit-box-pack: center;
        -webkit-justify-content: center;
        -ms-flex-pack: center;
        justify-content: center;
        height: 10.25rem;
        width: 100%;
        background: repeating-conic-gradient(#f6f6f9 0% 25%,transparent 0% 50%) 50% / 20px 20px;
      }

      .c14 {
        font-weight: 600;
        color: #32324d;
        font-size: 0.75rem;
        line-height: 1.33;
      }

      .c15 {
        color: #666687;
        font-size: 0.75rem;
        line-height: 1.33;
      }

      .c21 {
        color: #666687;
        font-weight: 600;
        font-size: 0.6875rem;
        line-height: 1.45;
        text-transform: uppercase;
      }

<<<<<<< HEAD
      .c16 {
=======
      .c19 {
        display: inline-block;
      }

      .c17 {
>>>>>>> 824c7d32
        margin-left: auto;
        -webkit-flex-shrink: 0;
        -ms-flex-negative: 0;
        flex-shrink: 0;
      }

      .c20 {
        margin-left: 4px;
      }

      .c4 {
        margin: 0;
        height: 18px;
        min-width: 18px;
        border-radius: 4px;
        border: 1px solid #c0c0cf;
        -webkit-appearance: none;
        background-color: #ffffff;
        cursor: pointer;
      }

      .c4:checked {
        background-color: #4945ff;
        border: 1px solid #4945ff;
      }

      .c4:checked:after {
        content: '';
        display: block;
        position: relative;
        background: url(data:image/svg+xml;base64,PHN2ZyB3aWR0aD0iMTAiIGhlaWdodD0iOCIgdmlld0JveD0iMCAwIDEwIDgiIGZpbGw9Im5vbmUiIHhtbG5zPSJodHRwOi8vd3d3LnczLm9yZy8yMDAwL3N2ZyI+CiAgPHBhdGgKICAgIGQ9Ik04LjU1MzIzIDAuMzk2OTczQzguNjMxMzUgMC4zMTYzNTUgOC43NjA1MSAwLjMxNTgxMSA4LjgzOTMxIDAuMzk1NzY4TDkuODYyNTYgMS40MzQwN0M5LjkzODkzIDEuNTExNTcgOS45MzkzNSAxLjYzNTkgOS44NjM0OSAxLjcxMzlMNC4wNjQwMSA3LjY3NzI0QzMuOTg1OSA3Ljc1NzU1IDMuODU3MDcgNy43NTgwNSAzLjc3ODM0IDcuNjc4MzRMMC4xMzg2NiAzLjk5MzMzQzAuMDYxNzc5OCAzLjkxNTQ5IDAuMDYxNzEwMiAzLjc5MDMyIDAuMTM4NTA0IDMuNzEyNEwxLjE2MjEzIDIuNjczNzJDMS4yNDAzOCAyLjU5NDMyIDEuMzY4NDMgMi41OTQyMiAxLjQ0NjggMi42NzM0OEwzLjkyMTc0IDUuMTc2NDdMOC41NTMyMyAwLjM5Njk3M1oiCiAgICBmaWxsPSJ3aGl0ZSIKICAvPgo8L3N2Zz4=) no-repeat no-repeat center center;
        width: 10px;
        height: 10px;
        left: 50%;
        top: 50%;
        -webkit-transform: translateX(-50%) translateY(-50%);
        -ms-transform: translateX(-50%) translateY(-50%);
        transform: translateX(-50%) translateY(-50%);
      }

      .c4:checked:disabled:after {
        background: url(data:image/svg+xml;base64,PHN2ZyB3aWR0aD0iMTAiIGhlaWdodD0iOCIgdmlld0JveD0iMCAwIDEwIDgiIGZpbGw9Im5vbmUiIHhtbG5zPSJodHRwOi8vd3d3LnczLm9yZy8yMDAwL3N2ZyI+CiAgPHBhdGgKICAgIGQ9Ik04LjU1MzIzIDAuMzk2OTczQzguNjMxMzUgMC4zMTYzNTUgOC43NjA1MSAwLjMxNTgxMSA4LjgzOTMxIDAuMzk1NzY4TDkuODYyNTYgMS40MzQwN0M5LjkzODkzIDEuNTExNTcgOS45MzkzNSAxLjYzNTkgOS44NjM0OSAxLjcxMzlMNC4wNjQwMSA3LjY3NzI0QzMuOTg1OSA3Ljc1NzU1IDMuODU3MDcgNy43NTgwNSAzLjc3ODM0IDcuNjc4MzRMMC4xMzg2NiAzLjk5MzMzQzAuMDYxNzc5OCAzLjkxNTQ5IDAuMDYxNzEwMiAzLjc5MDMyIDAuMTM4NTA0IDMuNzEyNEwxLjE2MjEzIDIuNjczNzJDMS4yNDAzOCAyLjU5NDMyIDEuMzY4NDMgMi41OTQyMiAxLjQ0NjggMi42NzM0OEwzLjkyMTc0IDUuMTc2NDdMOC41NTMyMyAwLjM5Njk3M1oiCiAgICBmaWxsPSIjOEU4RUE5IgogIC8+Cjwvc3ZnPg==) no-repeat no-repeat center center;
      }

      .c4:disabled {
        background-color: #dcdce4;
        border: 1px solid #c0c0cf;
      }

      .c4:indeterminate {
        background-color: #4945ff;
        border: 1px solid #4945ff;
      }

      .c4:indeterminate:after {
        content: '';
        display: block;
        position: relative;
        color: white;
        height: 2px;
        width: 10px;
        background-color: #ffffff;
        left: 50%;
        top: 50%;
        -webkit-transform: translateX(-50%) translateY(-50%);
        -ms-transform: translateX(-50%) translateY(-50%);
        transform: translateX(-50%) translateY(-50%);
      }

      .c4:indeterminate:disabled {
        background-color: #dcdce4;
        border: 1px solid #c0c0cf;
      }

      .c4:indeterminate:disabled:after {
        background-color: #8e8ea9;
      }

      .c12 {
        word-break: break-all;
      }

      .c2 {
        position: relative;
        border-bottom: 1px solid #eaeaef;
      }

      .c6 {
        display: -webkit-box;
        display: -webkit-flex;
        display: -ms-flexbox;
        display: flex;
        cursor: pointer;
        padding: 8px;
        border-radius: 4px;
        background: #ffffff;
        border: 1px solid #dcdce4;
        position: relative;
        outline: none;
      }

      .c6 svg {
        height: 12px;
        width: 12px;
      }

      .c6 svg > g,
      .c6 svg path {
        fill: #ffffff;
      }

      .c6[aria-disabled='true'] {
        pointer-events: none;
      }

      .c6:after {
        -webkit-transition-property: all;
        transition-property: all;
        -webkit-transition-duration: 0.2s;
        transition-duration: 0.2s;
        border-radius: 8px;
        content: '';
        position: absolute;
        top: -4px;
        bottom: -4px;
        left: -4px;
        right: -4px;
        border: 2px solid transparent;
      }

      .c6:focus-visible {
        outline: none;
      }

      .c6:focus-visible:after {
        border-radius: 8px;
        content: '';
        position: absolute;
        top: -5px;
        bottom: -5px;
        left: -5px;
        right: -5px;
        border: 2px solid #4945ff;
      }

      .c7 {
        display: -webkit-box;
        display: -webkit-flex;
        display: -ms-flexbox;
        display: flex;
        -webkit-align-items: center;
        -webkit-box-align: center;
        -ms-flex-align: center;
        align-items: center;
        -webkit-box-pack: center;
        -webkit-justify-content: center;
        -ms-flex-pack: center;
        justify-content: center;
        height: 2rem;
        width: 2rem;
      }

      .c7 svg > g,
      .c7 svg path {
        fill: #8e8ea9;
      }

      .c7:hover svg > g,
      .c7:hover svg path {
        fill: #666687;
      }

      .c7:active svg > g,
      .c7:active svg path {
        fill: #a5a5ba;
      }

      .c7[aria-disabled='true'] {
        background-color: #eaeaef;
      }

      .c7[aria-disabled='true'] svg path {
        fill: #666687;
      }

      .c16 {
        text-transform: uppercase;
      }

      <div>
        <article
          aria-labelledby="card-1-title"
          class="c0"
          tabindex="0"
        >
          <div
            class="c1 c2"
          >
            <div
              class="c3"
            >
              <input
                aria-labelledby="card-1-title"
                class="c4"
                type="checkbox"
              />
            </div>
            <div
              class="c5"
            >
              <span>
                <button
                  aria-disabled="false"
                  aria-labelledby="tooltip-1"
                  class="c6 c7"
                  tabindex="0"
                  type="button"
                >
                  <svg
                    fill="none"
                    height="1em"
                    viewBox="0 0 24 24"
                    width="1em"
                    xmlns="http://www.w3.org/2000/svg"
                  >
                    <path
                      clip-rule="evenodd"
                      d="M23.605 3.514c.527.528.527 1.36 0 1.887l-2.623 2.607-4.99-4.99L18.6.396a1.322 1.322 0 011.887 0l3.119 3.118zM0 24v-4.989l14.2-14.2L19.19 9.8 4.99 24H0z"
                      fill="#212134"
                      fill-rule="evenodd"
                    />
                  </svg>
                </button>
              </span>
            </div>
            <div
              class="c8"
            >
              <img
                aria-hidden="true"
                class="c9"
                src="http://somewhere.com/hello.png?width=40&height=40"
              />
            </div>
          </div>
          <div
            class="c10"
          >
            <div
              class="c11"
            >
              <div
                class="c12"
              >
                <div
                  class="c13"
                >
                  <h2
                    class="c14"
                    id="card-1-title"
                  >
                    hello.png
                  </h2>
                </div>
                <div
                  class="c15"
                >
                  <span
                    class="c16"
                  >
                    png
                  </span>
                   - 40✕40
                </div>
              </div>
              <div
                class="c17"
              >
                <div
                  class="c18 c19 c20"
                >
                  <span
                    class="c21"
                  >
                    Image
                  </span>
                </div>
              </div>
            </div>
          </div>
        </article>
        <div
          class="c22"
        >
          <p
            aria-live="polite"
            aria-relevant="all"
            id="live-region-log"
            role="log"
          />
          <p
            aria-live="polite"
            aria-relevant="all"
            id="live-region-status"
            role="status"
          />
          <p
            aria-live="assertive"
            aria-relevant="all"
            id="live-region-alert"
            role="alert"
          />
        </div>
      </div>
    `);
  });
});<|MERGE_RESOLUTION|>--- conflicted
+++ resolved
@@ -111,7 +111,7 @@
         align-items: flex-start;
       }
 
-      .c18 {
+      .c19 {
         display: -webkit-inline-box;
         display: -webkit-inline-flex;
         display: -ms-inline-flexbox;
@@ -171,15 +171,7 @@
         text-transform: uppercase;
       }
 
-<<<<<<< HEAD
-      .c16 {
-=======
-      .c19 {
-        display: inline-block;
-      }
-
       .c17 {
->>>>>>> 824c7d32
         margin-left: auto;
         -webkit-flex-shrink: 0;
         -ms-flex-negative: 0;
