--- conflicted
+++ resolved
@@ -25,19 +25,11 @@
     "lint": "run -T eslint ."
   },
   "dependencies": {
-<<<<<<< HEAD
     "@strapi/design-system": "1.7.4",
-    "@strapi/helper-plugin": "4.10.2",
+    "@strapi/helper-plugin": "4.10.4",
     "@strapi/icons": "1.7.4",
-    "@strapi/provider-upload-local": "4.10.2",
-    "@strapi/utils": "4.10.2",
-=======
-    "@strapi/design-system": "1.7.3",
-    "@strapi/helper-plugin": "4.10.4",
-    "@strapi/icons": "1.7.3",
     "@strapi/provider-upload-local": "4.10.4",
     "@strapi/utils": "4.10.4",
->>>>>>> 22d26447
     "axios": "1.3.4",
     "byte-size": "7.0.1",
     "cropperjs": "1.5.12",
