--- conflicted
+++ resolved
@@ -33,12 +33,8 @@
   });
 
   afterAll(() => {
-<<<<<<< HEAD
     jest.resetAllMocks();
-=======
-    jest.clearAllMocks();
     jest.useRealTimers();
->>>>>>> f49f2733
   });
 
   describe('Init with audit logs disabled', () => {
