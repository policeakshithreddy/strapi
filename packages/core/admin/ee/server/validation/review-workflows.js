'use strict';

/* eslint-disable func-names */

const { yup, validateYupSchema } = require('@strapi/utils');
const { hasStageAttribute } = require('../utils/review-workflows');

const stageObject = yup.object().shape({
  id: yup.number().integer().min(1),
  name: yup.string().max(255).required(),
  color: yup.string().matches(/^#(?:[0-9a-fA-F]{3}){1,2}$/i), // hex color
});

const validateUpdateStageOnEntity = yup
  .object()
  .shape({
    id: yup.number().integer().min(1).required(),
  })
  .required();

<<<<<<< HEAD
const validateUpdateAssigneeOnEntity = yup
  .object()
  .shape({
    id: yup.number().integer().min(1).nullable(),
  })
  .required();
=======
const validateContentTypes = yup.array().of(
  yup
    .string()
    .test({
      name: 'content-type-exists',
      message: (value) => `Content type ${value.originalValue} does not exist`,
      test(uid) {
        // Warning; we use the strapi global - to avoid that, it would need to refactor how
        // we generate validation function by using a factory with the strapi instance as parameter.
        return strapi.getModel(uid);
      },
    })
    .test({
      name: 'content-type-review-workflow-enabled',
      message: (value) =>
        `Content type ${value.originalValue} does not have review workflow enabled`,
      test(uid) {
        const model = strapi.getModel(uid);

        // It's not a valid content type if it doesn't have the stage attribute
        return hasStageAttribute(model);
      },
    })
);

const validateWorkflowCreateSchema = yup.object().shape({
  name: yup.string().max(255).min(1, 'Workflow name can not be empty').required(),
  stages: yup
    .array()
    .of(stageObject)
    .uniqueProperty('name', 'Stage name must be unique')
    .min(1, 'Can not create a workflow without stages')
    .max(200, 'Can not have more than 200 stages')
    .required('Can not create a workflow without stages'),
  contentTypes: validateContentTypes,
});

const validateWorkflowUpdateSchema = yup.object().shape({
  name: yup.string().max(255).min(1, 'Workflow name can not be empty'),
  stages: yup
    .array()
    .of(stageObject)
    .uniqueProperty('name', 'Stage name must be unique')
    .min(1, 'Can not update a workflow without stages')
    .max(200, 'Can not have more than 200 stages'),
  contentTypes: validateContentTypes,
});
>>>>>>> d47792aa

module.exports = {
  validateWorkflowCreate: validateYupSchema(validateWorkflowCreateSchema),
  validateUpdateStageOnEntity: validateYupSchema(validateUpdateStageOnEntity),
<<<<<<< HEAD
  validateUpdateAssigneeOnEntity: validateYupSchema(validateUpdateAssigneeOnEntity),
=======
  validateWorkflowUpdate: validateYupSchema(validateWorkflowUpdateSchema),
>>>>>>> d47792aa
};<|MERGE_RESOLUTION|>--- conflicted
+++ resolved
@@ -18,14 +18,6 @@
   })
   .required();
 
-<<<<<<< HEAD
-const validateUpdateAssigneeOnEntity = yup
-  .object()
-  .shape({
-    id: yup.number().integer().min(1).nullable(),
-  })
-  .required();
-=======
 const validateContentTypes = yup.array().of(
   yup
     .string()
@@ -73,14 +65,17 @@
     .max(200, 'Can not have more than 200 stages'),
   contentTypes: validateContentTypes,
 });
->>>>>>> d47792aa
+
+const validateUpdateAssigneeOnEntity = yup
+  .object()
+  .shape({
+    id: yup.number().integer().min(1).nullable(),
+  })
+  .required();
 
 module.exports = {
   validateWorkflowCreate: validateYupSchema(validateWorkflowCreateSchema),
   validateUpdateStageOnEntity: validateYupSchema(validateUpdateStageOnEntity),
-<<<<<<< HEAD
   validateUpdateAssigneeOnEntity: validateYupSchema(validateUpdateAssigneeOnEntity),
-=======
   validateWorkflowUpdate: validateYupSchema(validateWorkflowUpdateSchema),
->>>>>>> d47792aa
 };