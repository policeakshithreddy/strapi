--- conflicted
+++ resolved
@@ -316,60 +316,61 @@
     });
   });
 
-<<<<<<< HEAD
   describe('Enabling/Disabling review workflows on a content type', () => {
-    test('when disabled entries in the content type should be removed from any workflow stage', async () => {
-=======
-  describe('Enable review workflows on a content type', () => {
-    test('when enabled on a content type, entries of this type should be added to the first stage of the workflow', async () => {
->>>>>>> d63fbda2
+    let response;
+
+    const getRWMorphTableResults = async (connection) =>
+      connection
+        .select('*')
+        .from('strapi_workflows_stages_related_morphs')
+        .where('related_type', productUID);
+
+    beforeAll(async () => {
       await createEntry(productUID, { name: 'Product' });
       await createEntry(productUID, { name: 'Product 1' });
       await createEntry(productUID, { name: 'Product 2' });
-
+    });
+
+    test('when enabled on a content type, entries of this type should be added to the first stage of the workflow', async () => {
       await updateContentType(productUID, {
         components: [],
         contentType: { ...model, reviewWorkflows: true },
       });
-<<<<<<< HEAD
       await restart();
 
+      response = await requests.admin({
+        method: 'GET',
+        url: `/content-type-builder/content-types/api::product.product`,
+      });
+
+      expect(response.body.data.schema.reviewWorkflows).toBeTruthy();
+
+      response = await getRWMorphTableResults(strapi.db.getConnection());
+
+      expect(response.length).toEqual(3);
+      for (let i = 0; i < response.length; i += 1) {
+        const entry = response[i];
+        expect(entry.related_id).toEqual(i + 1);
+        expect(entry.order).toEqual(1);
+      }
+    });
+
+    test('when disabled entries in the content type should be removed from any workflow stage', async () => {
       await updateContentType(productUID, {
         components: [],
         contentType: { ...model, reviewWorkflows: false },
       });
-=======
-
->>>>>>> d63fbda2
+
       await restart();
 
-      const res = await requests.admin({
+      response = await requests.admin({
         method: 'GET',
         url: `/content-type-builder/content-types/api::product.product`,
       });
-
-<<<<<<< HEAD
-      expect(res.body.data.schema.reviewWorkflows).toBeFalsy();
-=======
-      expect(res.body.data.schema.reviewWorkflows).toBeTruthy();
->>>>>>> d63fbda2
-
-      const connection = strapi.db.getConnection();
-      const RWMorphTableResults = await connection
-        .select('*')
-        .from('strapi_workflows_stages_related_morphs')
-        .where('related_type', productUID);
-
-<<<<<<< HEAD
-      expect(RWMorphTableResults.length).toEqual(0);
-=======
-      expect(RWMorphTableResults.length).toEqual(3);
-      for (let i = 0; i < RWMorphTableResults.length; i += 1) {
-        const entry = RWMorphTableResults[i];
-        expect(entry.related_id).toEqual(i + 1);
-        expect(entry.order).toEqual(1);
-      }
->>>>>>> d63fbda2
+      expect(response.body.data.schema.reviewWorkflows).toBeFalsy();
+
+      response = await getRWMorphTableResults(strapi.db.getConnection());
+      expect(response.length).toEqual(0);
     });
   });
 });