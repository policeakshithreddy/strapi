import * as React from 'react';

import { Button, Flex, Loader, Typography } from '@strapi/design-system';
import {
  ConfirmDialog,
  useAPIErrorHandler,
  useFetchClient,
  useNotification,
} from '@strapi/helper-plugin';
import { Check } from '@strapi/icons';
import { useFormik, Form, FormikProvider } from 'formik';
import set from 'lodash/set';
import { useIntl } from 'react-intl';
import { useMutation } from 'react-query';
import { useDispatch, useSelector } from 'react-redux';
import { useHistory } from 'react-router-dom';

import { useAdminRoles } from '../../../../../../../../admin/src/hooks/useAdminRoles';
import { useContentTypes } from '../../../../../../../../admin/src/hooks/useContentTypes';
import { useInjectReducer } from '../../../../../../../../admin/src/hooks/useInjectReducer';
import { useLicenseLimits } from '../../../../../../hooks';
import {
  addStage,
  resetWorkflow,
  setContentTypes,
  setIsLoading,
  setRoles,
  setWorkflows,
} from '../../actions';
import * as Layout from '../../components/Layout';
import * as LimitsModal from '../../components/LimitsModal';
import { Stages } from '../../components/Stages';
import { WorkflowAttributes } from '../../components/WorkflowAttributes';
import {
  CHARGEBEE_STAGES_PER_WORKFLOW_ENTITLEMENT_NAME,
  CHARGEBEE_WORKFLOW_ENTITLEMENT_NAME,
  REDUX_NAMESPACE,
} from '../../constants';
import { useReviewWorkflows } from '../../hooks/useReviewWorkflows';
import { reducer } from '../../reducer';
import {
  selectIsLoading,
  selectIsWorkflowDirty,
  selectCurrentWorkflow,
  selectRoles,
} from '../../selectors';
import { validateWorkflow } from '../../utils/validateWorkflow';

export function ReviewWorkflowsCreateView() {
  const { formatMessage } = useIntl();
  const { post } = useFetchClient();
  const { push } = useHistory();
  const { formatAPIError } = useAPIErrorHandler();
  const dispatch = useDispatch();
  const toggleNotification = useNotification();
  const { collectionTypes, singleTypes, isLoading: isLoadingContentTypes } = useContentTypes();
  const { isLoading: isLoadingWorkflow, meta, workflows } = useReviewWorkflows();
  const { isLoading: isLoadingRoles, roles: serverRoles } = useAdminRoles(undefined, {
    retry: false,
  });
  const isLoading = useSelector(selectIsLoading);
  const currentWorkflowIsDirty = useSelector(selectIsWorkflowDirty);
  const currentWorkflow = useSelector(selectCurrentWorkflow);
  const roles = useSelector(selectRoles);
  const [showLimitModal, setShowLimitModal] = React.useState(false);
  const { isLoading: isLicenseLoading, getFeature } = useLicenseLimits();
  const [initialErrors, setInitialErrors] = React.useState(null);
  const [savePrompts, setSavePrompts] = React.useState({});

  const limits = getFeature('review-workflows');
  const contentTypesFromOtherWorkflows = workflows.flatMap((workflow) => workflow.contentTypes);

  const { mutateAsync, isLoading: isLoadingMutation } = useMutation(
    async ({ workflow }) => {
      const {
        data: { data },
      } = await post(`/admin/review-workflows/workflows`, {
        data: workflow,
      });

      return data;
    },
    {
      onSuccess() {
        toggleNotification({
          type: 'success',
          message: {
            id: 'Settings.review-workflows.create.page.notification.success',
            defaultMessage: 'Workflow successfully created',
          },
        });
      },
    }
  );

  const submitForm = async () => {
    setSavePrompts({});

    try {
      const workflow = await mutateAsync({ workflow: currentWorkflow });

      push(`/settings/review-workflows/${workflow.id}`);

      return workflow;
    } catch (error) {
      // TODO: this would benefit from a utility to get a formik error
      // representation from an API error
      if (
        error.response.data?.error?.name === 'ValidationError' &&
        error.response.data?.error?.details?.errors?.length > 0
      ) {
        setInitialErrors(
          error.response.data?.error?.details?.errors.reduce((acc, error) => {
            set(acc, error.path, error.message);

            return acc;
          }, {})
        );
      }

      toggleNotification({
        type: 'warning',
        message: formatAPIError(error),
      });

      return null;
    }
  };

  const handleConfirmDeleteDialog = async () => {
    await submitForm();
  };

  const handleConfirmClose = () => {
    setSavePrompts({});
  };

  const formik = useFormik({
    enableReinitialize: true,
    initialErrors,
    initialValues: currentWorkflow,
    async onSubmit() {
      const isContentTypeReassignment = currentWorkflow.contentTypes.some((contentType) =>
        contentTypesFromOtherWorkflows.includes(contentType)
      );

      /**
       * If the current license has a limit, check if the total count of workflows
       * exceeds that limit and display the limits modal instead of sending the
       * update, because it would throw an API error.
       */

      if (
        limits?.[CHARGEBEE_WORKFLOW_ENTITLEMENT_NAME] &&
        meta?.workflowCount >= parseInt(limits[CHARGEBEE_WORKFLOW_ENTITLEMENT_NAME], 10)
      ) {
        setShowLimitModal('workflow');

        /**
         * If the current license has a limit, check if the total count of stages
         * exceeds that limit and display the limits modal instead of sending the
         * update, because it would throw an API error.
         */
      } else if (
        limits?.[CHARGEBEE_STAGES_PER_WORKFLOW_ENTITLEMENT_NAME] &&
        currentWorkflow.stages.length >=
          parseInt(limits[CHARGEBEE_STAGES_PER_WORKFLOW_ENTITLEMENT_NAME], 10)
      ) {
        setShowLimitModal('stage');
      } else if (isContentTypeReassignment) {
        setSavePrompts((prev) => ({ ...prev, hasReassignedContentTypes: true }));
      } else {
        submitForm();
      }
    },
    validate(values) {
      return validateWorkflow({ values, formatMessage });
    },
  });

  useInjectReducer(REDUX_NAMESPACE, reducer);

  React.useEffect(() => {
    dispatch(resetWorkflow());

    if (!isLoadingWorkflow) {
      dispatch(setWorkflows({ workflows }));
    }

    if (!isLoadingContentTypes) {
      dispatch(setContentTypes({ collectionTypes, singleTypes }));
    }

    if (!isLoadingRoles) {
      dispatch(setRoles(serverRoles));
    }

    dispatch(setIsLoading(isLoadingContentTypes || isLoadingRoles));

    // Create an empty default stage
    dispatch(
      addStage({
        name: '',
      })
    );
  }, [
    collectionTypes,
    dispatch,
    isLoadingContentTypes,
    isLoadingRoles,
    isLoadingWorkflow,
    serverRoles,
    singleTypes,
    workflows,
  ]);

  /**
   * If the current license has a limit:
   * check if the total count of workflows or stages exceeds that limit and display
   * the limits modal on page load. It can be closed by the user, but the
   * API will throw an error in case they try to create a new workflow or update the
   * stages.
   *
   * If the current license does not have a limit (e.g. offline license):
   * do nothing (for now). In case they are trying to create the 201st workflow/ stage
   * the API will throw an error.
   *
   */

  React.useEffect(() => {
    if (!isLoadingWorkflow && !isLicenseLoading) {
      if (
        limits?.[CHARGEBEE_WORKFLOW_ENTITLEMENT_NAME] &&
        meta?.workflowsTotal >= parseInt(limits[CHARGEBEE_WORKFLOW_ENTITLEMENT_NAME], 10)
      ) {
        setShowLimitModal('workflow');
      } else if (
        limits?.[CHARGEBEE_STAGES_PER_WORKFLOW_ENTITLEMENT_NAME] &&
        currentWorkflow.stages.length >=
          parseInt(limits[CHARGEBEE_STAGES_PER_WORKFLOW_ENTITLEMENT_NAME], 10)
      ) {
        setShowLimitModal('stage');
      }
    }
  }, [
    isLicenseLoading,
    isLoadingWorkflow,
    limits,
    meta?.workflowsTotal,
    currentWorkflow.stages.length,
  ]);

  React.useEffect(() => {
<<<<<<< HEAD
    const filteredRoles = roles.filter((role) => role.code !== 'strapi-super-admin');

    if (!isLoading && filteredRoles.length === 0) {
=======
    if (!isLoading && roles.length === 0) {
>>>>>>> 42534a0e
      toggleNotification({
        blockTransition: true,
        type: 'warning',
        message: formatMessage({
          id: 'Settings.review-workflows.stage.permissions.noPermissions.description',
          defaultMessage: 'You don’t have the permission to see roles',
        }),
      });
    }
  }, [formatMessage, isLoading, roles, toggleNotification]);

  return (
    <>
      <Layout.DragLayerRendered />

      <FormikProvider value={formik}>
        <Form onSubmit={formik.handleSubmit}>
          <Layout.Header
            navigationAction={<Layout.Back href="/settings/review-workflows" />}
            primaryAction={
              <Button
                startIcon={<Check />}
                type="submit"
                size="M"
                disabled={!currentWorkflowIsDirty}
                isLoading={isLoadingMutation}
              >
                {formatMessage({
                  id: 'global.save',
                  defaultMessage: 'Save',
                })}
              </Button>
            }
            title={formatMessage({
              id: 'Settings.review-workflows.create.page.title',
              defaultMessage: 'Create Review Workflow',
            })}
            subtitle={formatMessage(
              {
                id: 'Settings.review-workflows.page.subtitle',
                defaultMessage: '{count, plural, one {# stage} other {# stages}}',
              },
              { count: currentWorkflow?.stages?.length ?? 0 }
            )}
          />
          <Layout.Root>
            <Flex alignItems="stretch" direction="column" gap={7}>
              {isLoading ? (
                <Loader>
                  {formatMessage({
                    id: 'Settings.review-workflows.page.isLoading',
                    defaultMessage: 'Workflow is loading',
                  })}
                </Loader>
              ) : (
                <Flex alignItems="stretch" direction="column" gap={7}>
                  <WorkflowAttributes />
                  <Stages stages={formik.values?.stages} />
                </Flex>
              )}
            </Flex>
          </Layout.Root>
        </Form>
      </FormikProvider>

      <ConfirmDialog.Root
        isConfirmButtonLoading={isLoading}
        isOpen={Object.keys(savePrompts).length > 0}
        onToggleDialog={handleConfirmClose}
        onConfirm={handleConfirmDeleteDialog}
      >
        <ConfirmDialog.Body>
          <Flex direction="column" gap={5}>
            {savePrompts.hasReassignedContentTypes && (
              <Typography textAlign="center" variant="omega">
                {formatMessage(
                  {
                    id: 'Settings.review-workflows.page.delete.confirm.contentType.body',
                    defaultMessage:
                      '{count} {count, plural, one {content-type} other {content-types}} {count, plural, one {is} other {are}} already mapped to {count, plural, one {another workflow} other {other workflows}}. If you save changes, {count, plural, one {this} other {these}} {count, plural, one {content-type} other {{count} content-types}} will no more be mapped to the {count, plural, one {another workflow} other {other workflows}} and all corresponding information will be removed.',
                  },
                  {
                    count: contentTypesFromOtherWorkflows.filter((contentType) =>
                      currentWorkflow.contentTypes.includes(contentType)
                    ).length,
                  }
                )}
              </Typography>
            )}

            <Typography textAlign="center" variant="omega">
              {formatMessage({
                id: 'Settings.review-workflows.page.delete.confirm.confirm',
                defaultMessage: 'Are you sure you want to save?',
              })}
            </Typography>
          </Flex>
        </ConfirmDialog.Body>
      </ConfirmDialog.Root>

      <LimitsModal.Root
        isOpen={showLimitModal === 'workflow'}
        onClose={() => setShowLimitModal(false)}
      >
        <LimitsModal.Title>
          {formatMessage({
            id: 'Settings.review-workflows.create.page.workflows.limit.title',
            defaultMessage: 'You’ve reached the limit of workflows in your plan',
          })}
        </LimitsModal.Title>

        <LimitsModal.Body>
          {formatMessage({
            id: 'Settings.review-workflows.create.page.workflows.limit.body',
            defaultMessage: 'Delete a workflow or contact Sales to enable more workflows.',
          })}
        </LimitsModal.Body>
      </LimitsModal.Root>

      <LimitsModal.Root
        isOpen={showLimitModal === 'stage'}
        onClose={() => setShowLimitModal(false)}
      >
        <LimitsModal.Title>
          {formatMessage({
            id: 'Settings.review-workflows.create.page.stages.limit.title',
            defaultMessage: 'You have reached the limit of stages for this workflow in your plan',
          })}
        </LimitsModal.Title>

        <LimitsModal.Body>
          {formatMessage({
            id: 'Settings.review-workflows.create.page.stages.limit.body',
            defaultMessage: 'Try deleting some stages or contact Sales to enable more stages.',
          })}
        </LimitsModal.Body>
      </LimitsModal.Root>
    </>
  );
}<|MERGE_RESOLUTION|>--- conflicted
+++ resolved
@@ -251,13 +251,7 @@
   ]);
 
   React.useEffect(() => {
-<<<<<<< HEAD
-    const filteredRoles = roles.filter((role) => role.code !== 'strapi-super-admin');
-
-    if (!isLoading && filteredRoles.length === 0) {
-=======
     if (!isLoading && roles.length === 0) {
->>>>>>> 42534a0e
       toggleNotification({
         blockTransition: true,
         type: 'warning',
