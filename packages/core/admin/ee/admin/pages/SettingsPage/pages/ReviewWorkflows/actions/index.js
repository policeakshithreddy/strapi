import {
  ACTION_ADD_STAGE,
  ACTION_CLONE_STAGE,
  ACTION_DELETE_STAGE,
  ACTION_RESET_WORKFLOW,
  ACTION_SET_CONTENT_TYPES,
  ACTION_SET_IS_LOADING,
  ACTION_SET_ROLES,
  ACTION_SET_WORKFLOW,
  ACTION_SET_WORKFLOWS,
  ACTION_UPDATE_STAGE,
  ACTION_UPDATE_STAGES,
  ACTION_UPDATE_STAGE_POSITION,
  ACTION_UPDATE_WORKFLOW,
} from '../constants';

<<<<<<< HEAD
=======
export function cloneStage(id) {
  return {
    type: ACTION_CLONE_STAGE,
    payload: { id },
  };
}

>>>>>>> 83e84dae
export function setWorkflow({ workflow }) {
  return {
    type: ACTION_SET_WORKFLOW,
    payload: workflow,
  };
}

export function setWorkflows({ workflows }) {
  return {
    type: ACTION_SET_WORKFLOWS,
    payload: workflows,
  };
}

export function deleteStage(stageId) {
  return {
    type: ACTION_DELETE_STAGE,
    payload: {
      stageId,
    },
  };
}

export function addStage(stage = {}) {
  return {
    type: ACTION_ADD_STAGE,
    payload: stage,
  };
}

export function updateStage(stageId, payload) {
  return {
    type: ACTION_UPDATE_STAGE,
    payload: {
      stageId,
      ...payload,
    },
  };
}

export function updateStages(payload) {
  return {
    type: ACTION_UPDATE_STAGES,
    payload,
  };
}

export function updateStagePosition(oldIndex, newIndex) {
  return {
    type: ACTION_UPDATE_STAGE_POSITION,
    payload: {
      newIndex,
      oldIndex,
    },
  };
}

export function updateWorkflow(payload) {
  return {
    type: ACTION_UPDATE_WORKFLOW,
    payload,
  };
}

export function resetWorkflow() {
  return {
    type: ACTION_RESET_WORKFLOW,
  };
}

export function setContentTypes(payload) {
  return {
    type: ACTION_SET_CONTENT_TYPES,
    payload,
  };
}

export function setRoles(payload) {
  return {
    type: ACTION_SET_ROLES,
    payload,
  };
}

export function setIsLoading(isLoading) {
  return {
    type: ACTION_SET_IS_LOADING,
    payload: isLoading,
  };
}<|MERGE_RESOLUTION|>--- conflicted
+++ resolved
@@ -14,8 +14,6 @@
   ACTION_UPDATE_WORKFLOW,
 } from '../constants';
 
-<<<<<<< HEAD
-=======
 export function cloneStage(id) {
   return {
     type: ACTION_CLONE_STAGE,
@@ -23,7 +21,6 @@
   };
 }
 
->>>>>>> 83e84dae
 export function setWorkflow({ workflow }) {
   return {
     type: ACTION_SET_WORKFLOW,
