--- conflicted
+++ resolved
@@ -359,27 +359,15 @@
                     })}
                     onChange={(values) => {
                       // Because the select components expects strings for values, but
-<<<<<<< HEAD
-                      // the yup schema validates numbers are sent to the API, we have
-                      // to coerce the string value back to a number
-                      const nextValues = values.map((value) => ({
-=======
                       // the yup schema validates we are sending full permission objects to the API,
                       // we must coerce the string value back to an object
                       const permissions = values.map((value) => ({
->>>>>>> 42534a0e
                         role: parseInt(value, 10),
                         action: 'admin::review-workflows.stage.transition',
                       }));
 
-<<<<<<< HEAD
-                      permissionsHelper.setValue(nextValues);
-
-                      dispatch(updateStage(id, { permissions: nextValues }));
-=======
                       permissionsHelper.setValue(permissions);
                       dispatch(updateStage(id, { permissions }));
->>>>>>> 42534a0e
                     }}
                     placeholder={formatMessage({
                       id: 'Settings.review-workflows.stage.permissions.placeholder',
@@ -392,18 +380,11 @@
                   >
                     {[
                       {
-<<<<<<< HEAD
-                        value: null,
-=======
->>>>>>> 42534a0e
                         label: formatMessage({
                           id: 'Settings.review-workflows.stage.permissions.allRoles.label',
                           defaultMessage: 'All roles',
                         }),
-<<<<<<< HEAD
-=======
-
->>>>>>> 42534a0e
+
                         children: filteredRoles.map((role) => ({
                           value: `${role.id}`,
                           label: role.name,
