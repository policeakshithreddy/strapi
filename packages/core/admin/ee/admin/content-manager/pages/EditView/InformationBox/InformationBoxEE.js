--- conflicted
+++ resolved
@@ -2,13 +2,7 @@
 
 import { useCMEditViewDataManager } from '@strapi/helper-plugin';
 
-<<<<<<< HEAD
-import Information from '../../../../../../admin/src/content-manager/pages/EditView/Information';
-=======
 import { Information } from '../../../../../../admin/src/content-manager/pages/EditView/Information';
-import { useReviewWorkflows } from '../../../../pages/SettingsPage/pages/ReviewWorkflows/hooks/useReviewWorkflows';
-import { getStageColorByHex } from '../../../../pages/SettingsPage/pages/ReviewWorkflows/utils/colors';
->>>>>>> 40b3acfe
 
 import { AssigneeSelect } from './components/AssigneeSelect';
 import { StageSelect } from './components/StageSelect';
@@ -21,47 +15,7 @@
   // the entity is flagged as modified
   const hasReviewWorkflowsEnabled = Object.prototype.hasOwnProperty.call(
     initialData,
-<<<<<<< HEAD
     STAGE_ATTRIBUTE_NAME
-=======
-    ATTRIBUTE_NAME
-  );
-  const { formatMessage } = useIntl();
-  const { formatAPIError } = useAPIErrorHandler();
-  const toggleNotification = useNotification();
-
-  const { workflows, isLoading: workflowIsLoading } = useReviewWorkflows();
-  // TODO: this works only as long as we support one workflow
-  const workflow = workflows?.[0] ?? null;
-
-  const { error, isLoading, mutateAsync } = useMutation(
-    async ({ entityId, stageId, uid }) => {
-      const typeSlug = isSingleType ? 'single-types' : 'collection-types';
-
-      const {
-        data: { data: createdEntity },
-      } = await put(`/admin/content-manager/${typeSlug}/${uid}/${entityId}/stage`, {
-        data: { id: stageId },
-      });
-
-      // initialData and modifiedData have to stay in sync, otherwise the entity would be flagged
-      // as modified, which is what the boolean flag is for
-      onChange({ target: { name: ATTRIBUTE_NAME, value: createdEntity[ATTRIBUTE_NAME] } }, true);
-
-      return createdEntity;
-    },
-    {
-      onSuccess() {
-        toggleNotification({
-          type: 'success',
-          message: {
-            id: 'content-manager.reviewWorkflows.stage.notification.saved',
-            defaultMessage: 'Review stage updated',
-          },
-        });
-      },
-    }
->>>>>>> 40b3acfe
   );
 
   return (
