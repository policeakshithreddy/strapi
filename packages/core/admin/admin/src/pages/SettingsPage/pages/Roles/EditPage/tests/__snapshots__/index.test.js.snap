// Jest Snapshot v1, https://goo.gl/fbAQLP

exports[`<EditPage /> renders and matches the snapshot 1`] = `
.c1 {
  background: #f6f6f9;
  padding-top: 24px;
  padding-right: 56px;
  padding-bottom: 40px;
  padding-left: 56px;
}

.c2 {
  padding-bottom: 8px;
}

.c6 {
  min-width: 0;
}

.c11 {
  background: #4945ff;
  padding: 8px;
  padding-right: 16px;
  padding-left: 16px;
  border-radius: 4px;
  border-color: #4945ff;
  border: 1px solid #4945ff;
  cursor: pointer;
}

.c16 {
  padding-right: 56px;
  padding-left: 56px;
}

.c18 {
  background: #ffffff;
  padding: 24px;
  border-radius: 4px;
  box-shadow: 0px 1px 4px rgba(33,33,52,0.1);
}

.c31 {
  border-radius: 4px;
  border-color: #dcdce4;
  border: 1px solid #dcdce4;
}

.c33 {
  font-size: 0.875rem;
  background: #ffffff;
  color: #32324d;
  padding: 16px;
  border-radius: 4px;
  width: 100%;
  height: 6.5625rem;
  line-height: 1.43;
}

.c9 {
  font-weight: 600;
  font-size: 2rem;
  line-height: 1.25;
  color: #32324d;
}

.c14 {
  font-size: 0.875rem;
  line-height: 1.43;
  font-weight: 600;
  line-height: 0;
  color: #ffffff;
}

.c15 {
  font-size: 1rem;
  line-height: 1.5;
  color: #666687;
}

.c20 {
  font-size: 0.875rem;
  line-height: 1.43;
  font-weight: 600;
  color: #32324d;
}

.c21 {
  font-size: 0.75rem;
  line-height: 1.33;
  color: #8e8ea9;
}

.c23 {
  font-size: 0.75rem;
  line-height: 1.33;
  font-weight: 600;
  line-height: 0;
  color: #ffffff;
}

.c27 {
  font-size: 0.75rem;
  line-height: 1.33;
  font-weight: 600;
  color: #32324d;
}

.c5 {
  -webkit-align-items: center;
  -webkit-box-align: center;
  -ms-flex-align: center;
  align-items: center;
  display: -webkit-box;
  display: -webkit-flex;
  display: -ms-flexbox;
  display: flex;
  -webkit-flex-direction: row;
  -ms-flex-direction: row;
  flex-direction: row;
  -webkit-box-pack: justify;
  -webkit-justify-content: space-between;
  -ms-flex-pack: justify;
  justify-content: space-between;
}

.c7 {
  -webkit-align-items: center;
  -webkit-box-align: center;
  -ms-flex-align: center;
  align-items: center;
  display: -webkit-box;
  display: -webkit-flex;
  display: -ms-flexbox;
  display: flex;
  -webkit-flex-direction: row;
  -ms-flex-direction: row;
  flex-direction: row;
}

.c10 {
  -webkit-align-items: center;
  -webkit-box-align: center;
  -ms-flex-align: center;
  align-items: center;
  display: -webkit-box;
  display: -webkit-flex;
  display: -ms-flexbox;
  display: flex;
  -webkit-flex-direction: row;
  -ms-flex-direction: row;
  flex-direction: row;
  gap: 8px;
}

.c17 {
  -webkit-align-items: stretch;
  -webkit-box-align: stretch;
  -ms-flex-align: stretch;
  align-items: stretch;
  display: -webkit-box;
  display: -webkit-flex;
  display: -ms-flexbox;
  display: flex;
  -webkit-flex-direction: column;
  -ms-flex-direction: column;
  flex-direction: column;
  gap: 24px;
}

.c19 {
  -webkit-align-items: stretch;
  -webkit-box-align: stretch;
  -ms-flex-align: stretch;
  align-items: stretch;
  display: -webkit-box;
  display: -webkit-flex;
  display: -ms-flexbox;
  display: flex;
  -webkit-flex-direction: column;
  -ms-flex-direction: column;
  flex-direction: column;
  gap: 16px;
}

.c26 {
  -webkit-align-items: stretch;
  -webkit-box-align: stretch;
  -ms-flex-align: stretch;
  align-items: stretch;
  display: -webkit-box;
  display: -webkit-flex;
  display: -ms-flexbox;
  display: flex;
  -webkit-flex-direction: column;
  -ms-flex-direction: column;
  flex-direction: column;
  gap: 4px;
}

.c35 {
  -webkit-align-items: center;
  -webkit-box-align: center;
  -ms-flex-align: center;
  align-items: center;
  display: -webkit-box;
  display: -webkit-flex;
  display: -ms-flexbox;
  display: flex;
  -webkit-flex-direction: row;
  -ms-flex-direction: row;
  flex-direction: row;
  -webkit-box-pack: space-around;
  -webkit-justify-content: space-around;
  -ms-flex-pack: space-around;
  justify-content: space-around;
}

.c12 {
  position: relative;
  outline: none;
}

.c12 > svg {
  height: 12px;
  width: 12px;
}

.c12 > svg > g,
.c12 > svg path {
  fill: #ffffff;
}

.c12[aria-disabled='true'] {
  pointer-events: none;
}

.c12:after {
  -webkit-transition-property: all;
  transition-property: all;
  -webkit-transition-duration: 0.2s;
  transition-duration: 0.2s;
  border-radius: 8px;
  content: '';
  position: absolute;
  top: -4px;
  bottom: -4px;
  left: -4px;
  right: -4px;
  border: 2px solid transparent;
}

.c12:focus-visible {
  outline: none;
}

.c12:focus-visible:after {
  border-radius: 8px;
  content: '';
  position: absolute;
  top: -5px;
  bottom: -5px;
  left: -5px;
  right: -5px;
  border: 2px solid #4945ff;
}

.c37 {
  border: 0;
  -webkit-clip: rect(0 0 0 0);
  clip: rect(0 0 0 0);
  height: 1px;
  margin: -1px;
  overflow: hidden;
  padding: 0;
  position: absolute;
  width: 1px;
}

.c13 {
  height: 2.5rem;
}

.c13[aria-disabled='true'] {
  border: 1px solid #dcdce4;
  background: #eaeaef;
}

.c13[aria-disabled='true'] .c8 {
  color: #666687;
}

.c13[aria-disabled='true'] svg > g,.c13[aria-disabled='true'] svg path {
  fill: #666687;
}

.c13[aria-disabled='true']:active {
  border: 1px solid #dcdce4;
  background: #eaeaef;
}

.c13[aria-disabled='true']:active .c8 {
  color: #666687;
}

.c13[aria-disabled='true']:active svg > g,.c13[aria-disabled='true']:active svg path {
  fill: #666687;
}

.c13:hover {
  border: 1px solid #7b79ff;
  background: #7b79ff;
}

.c13:active {
  border: 1px solid #4945ff;
  background: #4945ff;
}

.c13 svg > g,
.c13 svg path {
  fill: #ffffff;
}

.c22 {
  height: 2rem;
  border: 1px solid #d9d8ff;
  background: #f0f0ff;
}

.c22[aria-disabled='true'] {
  border: 1px solid #dcdce4;
  background: #eaeaef;
}

.c22[aria-disabled='true'] .c8 {
  color: #666687;
}

.c22[aria-disabled='true'] svg > g,.c22[aria-disabled='true'] svg path {
  fill: #666687;
}

.c22[aria-disabled='true']:active {
  border: 1px solid #dcdce4;
  background: #eaeaef;
}

.c22[aria-disabled='true']:active .c8 {
  color: #666687;
}

.c22[aria-disabled='true']:active svg > g,.c22[aria-disabled='true']:active svg path {
  fill: #666687;
}

.c22:hover {
  background-color: #ffffff;
}

.c22:active {
  background-color: #ffffff;
  border: 1px solid #4945ff;
}

.c22:active .c8 {
  color: #4945ff;
}

.c22:active svg > g,
.c22:active svg path {
  fill: #4945ff;
}

.c22 .c8 {
  color: #271fe0;
}

.c22 svg > g,
.c22 svg path {
  fill: #271fe0;
}

.c28 {
  display: -webkit-box;
  display: -webkit-flex;
  display: -ms-flexbox;
  display: flex;
  -webkit-align-items: center;
  -webkit-box-align: center;
  -ms-flex-align: center;
  align-items: center;
}

.c38 {
  -webkit-animation: gzYjWD 1s infinite linear;
  animation: gzYjWD 1s infinite linear;
  will-change: transform;
}

.c30 {
  border: none;
  border-radius: 4px;
  padding-bottom: 0.65625rem;
  padding-left: 16px;
  padding-right: 16px;
  padding-top: 0.65625rem;
  color: #32324d;
  font-weight: 400;
  font-size: 0.875rem;
  display: block;
  width: 100%;
  background: inherit;
}

.c30::-webkit-input-placeholder {
  color: #8e8ea9;
  opacity: 1;
}

.c30::-moz-placeholder {
  color: #8e8ea9;
  opacity: 1;
}

.c30:-ms-input-placeholder {
  color: #8e8ea9;
  opacity: 1;
}

.c30::placeholder {
  color: #8e8ea9;
  opacity: 1;
}

.c30[aria-disabled='true'] {
  color: inherit;
}

.c30:focus {
  outline: none;
  box-shadow: none;
}

.c29 {
  border: 1px solid #dcdce4;
  border-radius: 4px;
  background: #ffffff;
  outline: none;
  box-shadow: 0;
  -webkit-transition-property: border-color,box-shadow,fill;
  transition-property: border-color,box-shadow,fill;
  -webkit-transition-duration: 0.2s;
  transition-duration: 0.2s;
}

.c29:focus-within {
  border: 1px solid #4945ff;
  box-shadow: #4945ff 0px 0px 0px 2px;
}

.c24 {
  display: grid;
  grid-template-columns: repeat(12,1fr);
  gap: 16px;
}

.c25 {
  grid-column: span 6;
  max-width: 100%;
}

.c0:focus-visible {
  outline: none;
}

.c32 {
  outline: none;
  box-shadow: 0;
  -webkit-transition-property: border-color,box-shadow,fill;
  transition-property: border-color,box-shadow,fill;
  -webkit-transition-duration: 0.2s;
  transition-duration: 0.2s;
}

.c32:focus-within {
  border: 1px solid #4945ff;
  box-shadow: #4945ff 0px 0px 0px 2px;
}

.c34 {
  border: none;
  resize: none;
}

.c34::-webkit-input-placeholder {
  color: #8e8ea9;
  font-size: 0.875rem;
  color: #8e8ea9;
  opacity: 1;
}

.c34::-moz-placeholder {
  color: #8e8ea9;
  font-size: 0.875rem;
  color: #8e8ea9;
  opacity: 1;
}

.c34:-ms-input-placeholder {
  color: #8e8ea9;
  font-size: 0.875rem;
  color: #8e8ea9;
  opacity: 1;
}

.c34::placeholder {
  color: #8e8ea9;
  font-size: 0.875rem;
  color: #8e8ea9;
  opacity: 1;
}

.c34:focus-within {
  outline: none;
}

.c4 {
  font-size: 0.875rem;
  line-height: 1.43;
  color: #4945ff;
}

.c3 {
  display: -webkit-inline-box;
  display: -webkit-inline-flex;
  display: -ms-inline-flexbox;
  display: inline-flex;
  -webkit-align-items: center;
  -webkit-box-align: center;
  -ms-flex-align: center;
  align-items: center;
  -webkit-text-decoration: none;
  text-decoration: none;
  gap: 8px;
  position: relative;
  outline: none;
}

.c3 svg {
  font-size: 0.625rem;
}

.c3 svg path {
  fill: #4945ff;
}

.c3:hover {
  color: #7b79ff;
}

.c3:active {
  color: #271fe0;
}

.c3:after {
  -webkit-transition-property: all;
  transition-property: all;
  -webkit-transition-duration: 0.2s;
  transition-duration: 0.2s;
  border-radius: 8px;
  content: '';
  position: absolute;
  top: -4px;
  bottom: -4px;
  left: -4px;
  right: -4px;
  border: 2px solid transparent;
}

.c3:focus-visible {
  outline: none;
}

.c3:focus-visible:after {
  border-radius: 8px;
  content: '';
  position: absolute;
  top: -5px;
  bottom: -5px;
  left: -5px;
  right: -5px;
  border: 2px solid #4945ff;
}

.c36 {
  height: 100vh;
}

@media (max-width:68.75rem) {
  .c25 {
    grid-column: span;
  }
}

@media (max-width:34.375rem) {
  .c25 {
    grid-column: span;
  }
}

<div>
  <main
    aria-labelledby="main-content-title"
    class="c0"
    id="main-content"
    tabindex="-1"
  >
    <form>
      <div
        style="height: 0px;"
      >
        <div
          class="c1"
          data-strapi-header="true"
        >
          <div
            class="c2"
          >
            <a
              aria-current="page"
              class="c3 active"
              href="/settings/roles"
            >
              <svg
                fill="none"
                height="1rem"
                viewBox="0 0 24 24"
                width="1rem"
                xmlns="http://www.w3.org/2000/svg"
              >
                <path
                  d="M24 13.3a.2.2 0 0 1-.2.2H5.74l8.239 8.239a.2.2 0 0 1 0 .282L12.14 23.86a.2.2 0 0 1-.282 0L.14 12.14a.2.2 0 0 1 0-.282L11.86.14a.2.2 0 0 1 .282 0L13.98 1.98a.2.2 0 0 1 0 .282L5.74 10.5H23.8c.11 0 .2.09.2.2v2.6Z"
                  fill="#212134"
                />
              </svg>
              <span
                class="c4"
              >
                Back
              </span>
            </a>
          </div>
          <div
            class="c5"
          >
            <div
              class="c6 c7"
            >
              <h1
                class="c8 c9"
              >
                Edit a role
              </h1>
            </div>
            <div
              class="c10"
            >
              <button
                aria-disabled="false"
                class="c11 c10 c12 c13"
                type="button"
              >
                <span
                  class="c8 c14"
                >
                  Save
                </span>
              </button>
            </div>
          </div>
          <p
            class="c8 c15"
          >
            Define the rights given to the role
          </p>
        </div>
      </div>
      <div
        class="c16"
      >
        <div
          class="c17"
        >
          <div
            class="c18"
          >
            <div
              class="c19"
            >
              <div
                class="c5"
              >
                <div
                  class=""
                >
                  <div
                    class=""
                  >
                    <span
                      class="c8 c20"
                    />
                  </div>
                  <div
                    class=""
                  >
                    <span
                      class="c8 c21"
                    />
                  </div>
                </div>
                <button
                  aria-disabled="true"
                  class="c11 c10 c12 c22"
                  disabled=""
                  type="button"
                >
                  <span
                    class="c8 c23"
                  >
                    NaN users with this role
                  </span>
                </button>
              </div>
              <div
                class="c24"
              >
                <div
                  class="c25"
                >
                  <div>
                    <div
                      class=""
                    >
                      <div
                        class="c26"
                      >
                        <label
                          class="c8 c27 c28"
                          for="1"
                        >
                          Name
                        </label>
                        <div
                          class="c5 c29"
                        >
<<<<<<< HEAD
                          <label
                            class="c8 c27 c28"
                            for=":r0:"
                          >
                            Name
                          </label>
                          <div
                            class="c5 c29"
                          >
                            <input
                              aria-disabled="false"
                              aria-invalid="false"
                              aria-required="false"
                              class="c30"
                              id=":r0:"
                              name="name"
                              value=""
                            />
                          </div>
=======
                          <input
                            aria-disabled="false"
                            aria-invalid="false"
                            aria-required="false"
                            class="c30"
                            id="1"
                            name="name"
                            value=""
                          />
>>>>>>> c443fb2c
                        </div>
                      </div>
                    </div>
                  </div>
                </div>
                <div
                  class="c25"
                >
                  <div
                    class=""
                  >
                    <div
                      class="c26"
                    >
                      <label
                        class="c8 c27 c28"
                        for="description"
                      >
                        Description
                      </label>
                      <div
                        class="c31 c32"
                      >
                        <textarea
                          aria-invalid="false"
                          aria-required="false"
                          class="c33 c34"
                          font-size="2"
                          id="description"
                        />
                      </div>
                    </div>
                  </div>
                </div>
              </div>
            </div>
          </div>
          <div
            class="c18"
          >
            <div
              class="c35 c36"
              data-testid="loader"
            >
              <div
                aria-live="assertive"
                role="alert"
              >
                <div
                  class="c37"
                >
                  Loading content.
                </div>
                <img
                  aria-hidden="true"
                  class="c38"
                  src="data:image/svg+xml;base64,PHN2ZyB3aWR0aD0iNjMiIGhlaWdodD0iNjMiIHZpZXdCb3g9IjAgMCA2MyA2MyIgZmlsbD0ibm9uZSIgeG1sbnM9Imh0dHA6Ly93d3cudzMub3JnLzIwMDAvc3ZnIj4KPHBhdGggZD0iTTQyLjU1NjMgMTEuOTgxNkMzOS40ODQgMTAuMzA3MSAzNS44NTc1IDkuMjkwOTcgMzIuMzM1NCA5LjEzNTIxQzI4LjY0NDMgOC45Mjg4OCAyNC44Mjk1IDkuNzIzMTggMjEuMzMzNiAxMS40MTI5QzIwLjkxMjMgMTEuNTkwMSAyMC41Mzc2IDExLjgxMDEgMjAuMTcyMiAxMi4wMjQ5TDIwLjAxMDggMTIuMTE3OUMxOS44Nzc0IDEyLjE5NTEgMTkuNzQ0MSAxMi4yNzI0IDE5LjYwOCAxMi4zNTM2QzE5LjMyNTMgMTIuNTE0NiAxOS4wNDkyIDEyLjY3NDQgMTguNzU0NCAxMi44NzkyQzE4LjU0NjMgMTMuMDMyOSAxOC4zMzk1IDEzLjE3NTkgMTguMTMwMSAxMy4zMjNDMTcuNTY1OCAxMy43MjA4IDE2Ljk4NjggMTQuMTMxNyAxNi40OTgzIDE0LjU5NzlDMTQuODQ3NiAxNS45NTI0IDEzLjU1NzEgMTcuNjA3NSAxMi42MDcxIDE4LjkyMTRDMTAuNDM2NSAyMi4xNTY2IDkuMDg2MjIgMjUuOTU2NyA4LjgwNzAyIDI5LjYxNDNMOC43NzY0IDMwLjE1ODhDOC43MzMyOCAzMC45MTk2IDguNjg0NzYgMzEuNzA1NyA4Ljc1MzUzIDMyLjQ1NTVDOC43NjY0OCAzMi42MDg0IDguNzY2MSAzMi43NjM4IDguNzc1MDYgMzIuOTE0QzguNzg4OTUgMzMuMjI5IDguODAxNTIgMzMuNTM3MyA4Ljg0NiAzMy44NjcyTDkuMDczOTYgMzUuNDIyMUM5LjA5NzU2IDM1LjU3NjQgOS4xMTk4IDM1Ljc0MTMgOS4xNjMzIDM1LjkyNjNMOS42NTkxOSAzNy45MjcyTDEwLjEzOCAzOS4yODIzQzEwLjI3MjkgMzkuNjY3MyAxMC40MTU4IDQwLjA3NTEgMTAuNiA0MC40M0MxMi4wMjkyIDQzLjYzNyAxNC4xNDI1IDQ2LjQ1NzggMTYuNzA2MyA0OC41ODVDMTkuMDUwOCA1MC41Mjk2IDIxLjgyNCA1Mi4wMDIzIDI0Ljc0OTEgNTIuODQ1MkwyNi4yMzcxIDUzLjIzNzZDMjYuMzc4MSA1My4yNjkzIDI2LjQ5MjYgNTMuMjg4OSAyNi42MDMxIDUzLjMwNThMMjYuNzc3NSA1My4zMzExQzI3LjAwNTIgNTMuMzYzNiAyNy4yMTk1IDUzLjM5ODYgMjcuNDQ0NSA1My40MzVDMjcuODU5OCA1My41MDc2IDI4LjI2NzIgNTMuNTc0OCAyOC43MDc5IDUzLjYxODNMMzAuNTY0MSA1My43MjI5QzMwLjk1MTYgNTMuNzI0OSAzMS4zMzUyIDUzLjcwNjggMzEuNzA4MSA1My42ODc0QzMxLjkwMzkgNTMuNjgxIDMyLjA5ODQgNTMuNjY4MSAzMi4zMjg4IDUzLjY2MkMzNC41MjUzIDUzLjQ3NzIgMzYuNTEwNiA1My4wNjM0IDM4LjA1MTYgNTIuNDY1MkMzOC4xNzY5IDUyLjQxNzEgMzguMzAwOCA1Mi4zNzk2IDM4LjQyMzQgNTIuMzM1NUMzOC42NzI3IDUyLjI0OTkgMzguOTI1OSA1Mi4xNjcgMzkuMTQzMiA1Mi4wNTk5TDQwLjg1OTEgNTEuMjYyNkw0Mi41NzAyIDUwLjI2NkM0Mi45MDA5IDUwLjA2ODIgNDMuMDIwNSA0OS42NDE0IDQyLjgyODIgNDkuMjk4NEM0Mi42MzIgNDguOTUyNiA0Mi4yMDM0IDQ4LjgzMDggNDEuODYzNCA0OS4wMTY2TDQwLjE3OTIgNDkuOTIxOEwzOC40OTk1IDUwLjYyMjRDMzguMzE2OSA1MC42OTUzIDM4LjEyMSA1MC43NTM0IDM3LjkyMjQgNTAuODE1NUMzNy43ODM4IDUwLjg0ODkgMzcuNjUxOCA1MC44OTgzIDM3LjUwMTIgNTAuOTQwOEMzNi4wNzExIDUxLjQzNSAzNC4yNDQ1IDUxLjc0MjUgMzIuMjQ0IDUxLjgzNDZDMzIuMDQ0MiA1MS44MzgzIDMxLjg0NzEgNTEuODM3OSAzMS42NTQgNTEuODQwM0MzMS4zMDUxIDUxLjg0MTQgMzAuOTYwMiA1MS44NDUxIDMwLjYzOTIgNTEuODMwNUwyOC45MTc3IDUxLjY3MjVDMjguNTQ3NiA1MS42MTkgMjguMTY5NSA1MS41NDI3IDI3Ljc4NDggNTEuNDY3OEMyNy41NjM5IDUxLjQxNjcgMjcuMzM3NiA1MS4zNzM3IDI3LjEyOTkgNTEuMzM3NEwyNi45NTI5IDUxLjI5ODdDMjYuODcwNCA1MS4yODM0IDI2Ljc3NzIgNTEuMjY2NyAyNi43MzMzIDUxLjI1NDNMMjUuMzQ2NiA1MC44MzIyQzIyLjc2NTEgNDkuOTc4OSAyMC4zMyA0OC41NzI5IDE4LjI5NDIgNDYuNzU1N0MxNi4xMDU2IDQ0Ljc5NTEgMTQuMzMzOSA0Mi4yMzM1IDEzLjE3NDIgMzkuMzU4MkMxMi4wMjc2IDM2LjYwMTMgMTEuNTk4OCAzMy4yNzkyIDExLjk3MTYgMzAuMDA3NkMxMi4zMTQ1IDI3LjAyMTMgMTMuMzk0OCAyNC4xNjM1IDE1LjE4NTggMjEuNTA4M0MxNS4zMDM0IDIxLjMzMzkgMTUuNDIxIDIxLjE1OTYgMTUuNTIxMiAyMS4wMTk2QzE2LjQzMDkgMTkuODY4OCAxNy41NDA4IDE4LjU1ODkgMTguOTQ4MyAxNy40OTZDMTkuMzM2NyAxNy4xNTI1IDE5Ljc4NjIgMTYuODU2IDIwLjI2MTEgMTYuNTQ3OEMyMC40ODc4IDE2LjQwMDkgMjAuNzA3OSAxNi4yNTUzIDIwLjg5MDcgMTYuMTMwNkMyMS4wOTc0IDE2LjAwNDggMjEuMzE4OCAxNS44ODMxIDIxLjUzNDggMTUuNzY5NEMyMS42NzYxIDE1LjY5NzUgMjEuODE2MiAxNS42MTkgMjEuOTM4OCAxNS41NTc2TDIyLjEwMDIgMTUuNDY0NkMyMi40MDAyIDE1LjMwMzcgMjIuNjc0OSAxNS4xNTQ2IDIyLjk5MDggMTUuMDM5TDI0LjExODYgMTQuNTcxNUMyNC4zMzk5IDE0LjQ4NDQgMjQuNTcxOCAxNC40MTU5IDI0Ljc5OTcgMTQuMzQ0N0MyNC45NTMgMTQuMjk4MiAyNS4wOTgyIDE0LjI2MzUgMjUuMjYzNSAxNC4yMDc4QzI1Ljc4NiAxNC4wMTgyIDI2LjMyODMgMTMuOTExMiAyNi45MTA1IDEzLjc5NjVDMjcuMTE3IDEzLjc1NzEgMjcuMzMwMiAxMy43MTYzIDI3LjU2MDggMTMuNjU4NUMyNy43NTUzIDEzLjYxMSAyNy45NzM3IDEzLjU5NjkgMjguMjA4MiAxMy41NzYyQzI4LjM2NCAxMy41NjAzIDI4LjUxNzIgMTMuNTQ4MyAyOC42MzE4IDEzLjUzMzNDMjguNzg3NiAxMy41MTczIDI4LjkzNDIgMTMuNTA2NiAyOS4wOTI3IDEzLjQ4NjdDMjkuMzI4NSAxMy40NTU1IDI5LjU0NTYgMTMuNDM0NyAyOS43NDk0IDEzLjQzMzdDMzAuMDIzNyAxMy40NCAzMC4yOTk0IDEzLjQzNTcgMzAuNTc3NyAxMy40Mjc0QzMxLjA4MTEgMTMuNDIxIDMxLjU1NzkgMTMuNDE5NyAzMi4wMzE4IDEzLjQ5MTRDMzQuOTY2NCAxMy43MzUyIDM3LjcxNDQgMTQuNjA4NSA0MC4yMDUyIDE2LjA4NjhDNDIuMzQ4OSAxNy4zNjU1IDQ0LjI3MTYgMTkuMTUyNSA0NS43NjA3IDIxLjI2NEM0Ny4wMjU1IDIzLjA2MjggNDcuOTc1NiAyNS4wNTI4IDQ4LjQ5MjggMjcuMDM5M0M0OC41NzIgMjcuMzE3NiA0OC42Mjk5IDI3LjU5MzEgNDguNjgzOSAyNy44NjU5QzQ4LjcxNTQgMjguMDQyOCA0OC43NTYzIDI4LjIxNDUgNDguNzg5MiAyOC4zNjM2QzQ4LjgwMzcgMjguNDU0MSA0OC44MjA4IDI4LjU0MDYgNDguODQ0NSAyOC42MjU4QzQ4Ljg3NDkgMjguNzQ0MyA0OC44OTg2IDI4Ljg2NCA0OC45MTE2IDI4Ljk2NTFMNDguOTc5MyAyOS42MDQ3QzQ4Ljk5MjIgMjkuNzc0OCA0OS4wMTMyIDI5LjkzMzEgNDkuMDMwMSAzMC4wODg3QzQ5LjA2NjggMzAuMzI2OCA0OS4wODg5IDMwLjU2MDggNDkuMDk2NCAzMC43NTYxTDQ5LjEwODMgMzEuOTAwMUM0OS4xMzEyIDMyLjMzMDcgNDkuMDg5IDMyLjcxMTYgNDkuMDUyMiAzMy4wNjczQzQ5LjAzODQgMzMuMjU5OCA0OS4wMTI2IDMzLjQ0NDMgNDkuMDEyMyAzMy41ODI0QzQ4Ljk5NjEgMzMuNjkyNiA0OC45OTE4IDMzLjc5MzUgNDguOTgzNiAzMy44OTE3QzQ4Ljk3NTMgMzQuMDA3MiA0OC45NzI0IDM0LjExNDggNDguOTQxNCAzNC4yNTU0TDQ4LjU0NDkgMzYuMzA1OUM0OC4zMTM0IDM3Ljg2MjMgNDkuMzc5MyAzOS4zMzY1IDUwLjk0ODggMzkuNTgyMkM1Mi4wNDE3IDM5Ljc2MDEgNTMuMTUzNiAzOS4yODE5IDUzLjc3MTEgMzguMzY2NEM1NC4wMDYzIDM4LjAxNzYgNTQuMTYwNCAzNy42MjU3IDU0LjIyMjcgMzcuMjA2NEw1NC41MjE3IDM1LjI1NzRDNTQuNTUxNCAzNS4wNzU2IDU0LjU3MiAzNC44MyA1NC41ODQ2IDM0LjU3OTFMNTQuNjAyOCAzNC4yMzM4QzU0LjYwOTggMzQuMDU5OCA1NC42MjIzIDMzLjg3NzkgNTQuNjM0NyAzMy42Nzg4QzU0LjY3MzQgMzMuMTA1MiA1NC43MTYzIDMyLjQ0NzkgNTQuNjYxOSAzMS44MDU4TDU0LjU4NjcgMzAuNDI4OUM1NC41NjIyIDMwLjA5NTIgNTQuNTA5NyAyOS43NiA1NC40NTU5IDI5LjQxODFDNTQuNDMxIDI5LjI1NzIgNTQuNDA0OCAyOS4wODk2IDU0LjM4MjYgMjguOTA3NEw1NC4yNjg3IDI4LjEwNEM1NC4yMzMyIDI3LjkyNDQgNTQuMTgwNCAyNy43MjczIDU0LjEzMjkgMjcuNTM5Nkw1NC4wNjQzIDI3LjI0NTRDNTQuMDE5NSAyNy4wNzEgNTMuOTc3MyAyNi44OTI3IDUzLjkzMzggMjYuNzA3NkM1My44NDU1IDI2LjMzMDkgNTMuNzQ3OSAyNS45NDIyIDUzLjYxMyAyNS41NTcxQzUyLjg0IDIzLjAyOTIgNTEuNTM4MyAyMC41MTk0IDQ5LjgzMzggMTguMjc5OUM0Ny44NTQ0IDE1LjY4MiA0NS4zMzMzIDEzLjUwODcgNDIuNTU2MyAxMS45ODE2WiIgZmlsbD0iIzQ5NDVGRiIvPgo8L3N2Zz4K"
                />
              </div>
            </div>
          </div>
        </div>
      </div>
    </form>
  </main>
  <div
    class="c37"
  >
    <p
      aria-live="polite"
      aria-relevant="all"
      id="live-region-log"
      role="log"
    />
    <p
      aria-live="polite"
      aria-relevant="all"
      id="live-region-status"
      role="status"
    />
    <p
      aria-live="assertive"
      aria-relevant="all"
      id="live-region-alert"
      role="alert"
    />
  </div>
</div>
`;<|MERGE_RESOLUTION|>--- conflicted
+++ resolved
@@ -747,44 +747,22 @@
                       >
                         <label
                           class="c8 c27 c28"
-                          for="1"
+                          for=":r0:"
                         >
                           Name
                         </label>
                         <div
                           class="c5 c29"
                         >
-<<<<<<< HEAD
-                          <label
-                            class="c8 c27 c28"
-                            for=":r0:"
-                          >
-                            Name
-                          </label>
-                          <div
-                            class="c5 c29"
-                          >
-                            <input
-                              aria-disabled="false"
-                              aria-invalid="false"
-                              aria-required="false"
-                              class="c30"
-                              id=":r0:"
-                              name="name"
-                              value=""
-                            />
-                          </div>
-=======
                           <input
                             aria-disabled="false"
                             aria-invalid="false"
                             aria-required="false"
                             class="c30"
-                            id="1"
+                            id=":r0:"
                             name="name"
                             value=""
                           />
->>>>>>> c443fb2c
                         </div>
                       </div>
                     </div>
