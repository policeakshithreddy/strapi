import React from 'react';
import { render, screen } from '@testing-library/react';
import { IntlProvider } from 'react-intl';
import { ThemeProvider, lightTheme } from '@strapi/design-system';
import { useAppInfos } from '@strapi/helper-plugin';
import ApplicationInfosPage from '../index';

jest.mock('@strapi/helper-plugin', () => ({
  ...jest.requireActual('@strapi/helper-plugin'),
  useAppInfos: jest.fn(),
}));

const App = (
  <ThemeProvider theme={lightTheme}>
    <IntlProvider locale="en" messages={{}} textComponent="span">
      <ApplicationInfosPage />
    </IntlProvider>
  </ThemeProvider>
);

describe('Application page', () => {
  it('renders and matches the snapshot', () => {
    useAppInfos.mockImplementationOnce(() => {
      return {
        shouldUpdateStrapi: true,
        latestStrapiReleaseTag: 'v3.6.8',
        strapiVersion: '4.0.0',
      };
    });

    const {
      container: { firstChild },
    } = render(App);

    expect(firstChild).toMatchInlineSnapshot(`
      .c10 {
        background: #ffffff;
        padding-top: 32px;
        padding-right: 24px;
        padding-bottom: 32px;
        padding-left: 24px;
        border-radius: 4px;
        box-shadow: 0px 1px 4px rgba(33,33,52,0.1);
      }

<<<<<<< HEAD
      .c22 {
=======
      .c24 {
>>>>>>> 8b3ba51f
        padding-top: 4px;
      }

      .c11 {
        display: -webkit-box;
        display: -webkit-flex;
        display: -ms-flexbox;
        display: flex;
        -webkit-flex-direction: column;
        -ms-flex-direction: column;
        flex-direction: column;
      }

      .c11 > * {
        margin-top: 0;
        margin-bottom: 0;
      }

      .c11 > * + * {
        margin-top: 20px;
      }

      .c12 {
        color: #32324d;
        font-weight: 500;
        font-size: 1rem;
        line-height: 1.25;
      }

      .c16 {
        color: #666687;
        font-weight: 600;
        font-size: 0.6875rem;
        line-height: 1.45;
        text-transform: uppercase;
      }

      .c17 {
        color: #32324d;
        font-size: 0.875rem;
        line-height: 1.43;
      }

      .c21 {
        color: #4945ff;
        font-size: 0.75rem;
        line-height: 1.33;
      }

      .c22 {
        padding-left: 8px;
      }

      .c19 {
        cursor: pointer;
      }

      .c20 {
        display: -webkit-inline-box;
        display: -webkit-inline-flex;
        display: -ms-inline-flexbox;
        display: inline-flex;
        -webkit-align-items: center;
        -webkit-box-align: center;
        -ms-flex-align: center;
        align-items: center;
        -webkit-text-decoration: none;
        text-decoration: none;
        position: relative;
        outline: none;
      }

      .c20 svg path {
        fill: #4945ff;
      }

      .c20 svg {
        font-size: 0.625rem;
      }

      .c20:after {
        -webkit-transition-property: all;
        transition-property: all;
        -webkit-transition-duration: 0.2s;
        transition-duration: 0.2s;
        border-radius: 8px;
        content: '';
        position: absolute;
        top: -4px;
        bottom: -4px;
        left: -4px;
        right: -4px;
        border: 2px solid transparent;
      }

      .c20:focus-visible {
        outline: none;
      }

      .c20:focus-visible:after {
        border-radius: 8px;
        content: '';
        position: absolute;
        top: -5px;
        bottom: -5px;
        left: -5px;
        right: -5px;
        border: 2px solid #4945ff;
      }

      .c23 {
        display: -webkit-box;
        display: -webkit-flex;
        display: -ms-flexbox;
        display: flex;
      }

      .c1 {
        padding-bottom: 56px;
      }

      .c4 {
        background: #f6f6f9;
        padding-top: 40px;
        padding-right: 56px;
        padding-bottom: 40px;
        padding-left: 56px;
      }

      .c9 {
        padding-right: 56px;
        padding-left: 56px;
      }

      .c0 {
        display: grid;
        grid-template-columns: 1fr;
      }

      .c2 {
        overflow-x: hidden;
      }

      .c5 {
        display: -webkit-box;
        display: -webkit-flex;
        display: -ms-flexbox;
        display: flex;
        -webkit-flex-direction: row;
        -ms-flex-direction: row;
        flex-direction: row;
        -webkit-box-pack: justify;
        -webkit-justify-content: space-between;
        -ms-flex-pack: justify;
        justify-content: space-between;
        -webkit-align-items: center;
        -webkit-box-align: center;
        -ms-flex-align: center;
        align-items: center;
      }

      .c6 {
        display: -webkit-box;
        display: -webkit-flex;
        display: -ms-flexbox;
        display: flex;
        -webkit-flex-direction: row;
        -ms-flex-direction: row;
        flex-direction: row;
        -webkit-align-items: center;
        -webkit-box-align: center;
        -ms-flex-align: center;
        align-items: center;
      }

      .c7 {
        color: #32324d;
        font-weight: 600;
        font-size: 2rem;
        line-height: 1.25;
      }

      .c8 {
        color: #666687;
        font-size: 1rem;
        line-height: 1.5;
      }

      .c3:focus-visible {
        outline: none;
      }

      .c13 {
        padding-top: 4px;
      }

      .c14 {
        display: grid;
        grid-template-columns: repeat(12,1fr);
        gap: 0px;
      }

      .c15 {
        grid-column: span 6;
        max-width: 100%;
      }

<<<<<<< HEAD
      .c19 {
        color: #4945ff;
        font-size: 0.75rem;
        line-height: 1.33;
      }

      .c20 {
        padding-left: 8px;
      }

      .c18 {
        display: -webkit-inline-box;
        display: -webkit-inline-flex;
        display: -ms-inline-flexbox;
        display: inline-flex;
        -webkit-align-items: center;
        -webkit-box-align: center;
        -ms-flex-align: center;
        align-items: center;
        -webkit-text-decoration: none;
        text-decoration: none;
        position: relative;
        outline: none;
      }

      .c18 svg path {
        fill: #4945ff;
      }

      .c18 svg {
        font-size: 0.625rem;
      }

      .c18:after {
        -webkit-transition-property: all;
        transition-property: all;
        -webkit-transition-duration: 0.2s;
        transition-duration: 0.2s;
        border-radius: 8px;
        content: '';
        position: absolute;
        top: -4px;
        bottom: -4px;
        left: -4px;
        right: -4px;
        border: 2px solid transparent;
      }

      .c18:focus-visible {
        outline: none;
      }

      .c18:focus-visible:after {
        border-radius: 8px;
        content: '';
        position: absolute;
        top: -5px;
        bottom: -5px;
        left: -5px;
        right: -5px;
        border: 2px solid #4945ff;
      }

      .c21 {
        display: -webkit-box;
        display: -webkit-flex;
        display: -ms-flexbox;
        display: flex;
      }

=======
>>>>>>> 8b3ba51f
      @media (max-width:68.75rem) {
        .c15 {
          grid-column: span 12;
        }
      }

      @media (max-width:34.375rem) {
        .c15 {
          grid-column: span;
        }
      }

      <div
        class="c0"
      >
        <div
          class="c1 c2"
        >
          <main
            aria-labelledby="main-content-title"
            class="c3"
            id="main-content"
            tabindex="-1"
          >
            <div
              style="height: 0px;"
            >
              <div
                class="c4"
                data-strapi-header="true"
              >
                <div
                  class="c5"
                >
                  <div
                    class="c6"
                  >
                    <h1
                      class="c7"
                    >
                      Overview
                    </h1>
                  </div>
                </div>
                <p
                  class="c8"
                >
                  Administration panel’s global information
                </p>
              </div>
            </div>
            <div
              class="c9"
            >
              <div
                class="c10"
              >
                <div
                  class="c11"
                  spacing="5"
                >
                  <h3
                    class="c12"
                  >
                    Details
                  </h3>
                  <div
                    class="c13 c14"
                  >
                    <div
                      class="c15"
                    >
                      <div
                        class=""
                      >
                        <span
                          class="c16"
                        >
                          strapi version
                        </span>
                        <p
                          class="c17"
                        >
                          v
                          4.0.0
                        </p>
                        <a
<<<<<<< HEAD
                          class="c18"
=======
                          class="c19 c20"
>>>>>>> 8b3ba51f
                          href="https://support.strapi.io/support/home"
                          rel="noreferrer noopener"
                          target="_blank"
                        >
                          <span
<<<<<<< HEAD
                            class="c19"
=======
                            class="c21"
>>>>>>> 8b3ba51f
                          >
                            Get help
                          </span>
                          <span
                            aria-hidden="true"
<<<<<<< HEAD
                            class="c20 c21"
=======
                            class="c22 c23"
>>>>>>> 8b3ba51f
                          >
                            <svg
                              fill="none"
                              height="1em"
                              viewBox="0 0 24 24"
                              width="1em"
                              xmlns="http://www.w3.org/2000/svg"
                            >
                              <path
                                d="M16.235 2.824a1.412 1.412 0 010-2.824h6.353C23.368 0 24 .633 24 1.412v6.353a1.412 1.412 0 01-2.823 0V4.82l-8.179 8.178a1.412 1.412 0 01-1.996-1.996l8.178-8.178h-2.945zm4.942 10.588a1.412 1.412 0 012.823 0v9.176c0 .78-.632 1.412-1.412 1.412H1.412C.632 24 0 23.368 0 22.588V1.412C0 .632.632 0 1.412 0h9.176a1.412 1.412 0 010 2.824H2.824v18.353h18.353v-7.765z"
                                fill="#32324D"
                              />
                            </svg>
                          </span>
                        </a>
                      </div>
                    </div>
                    <div
                      class="c15"
                    >
                      <div
                        class=""
                      >
                        <span
                          class="c16"
                        >
                          current plan
                        </span>
                        <p
                          class="c17"
                        >
                          Enterprise Edition
                        </p>
                      </div>
                    </div>
                  </div>
                  <div
                    class="c13 c14"
                  >
                    <div
                      class="c15"
                    >
                      <div
                        class=""
                      >
                        <a
<<<<<<< HEAD
                          class="c18"
=======
                          class="c19 c20"
>>>>>>> 8b3ba51f
                          href="https://github.com/strapi/strapi/releases/tag/v3.6.8"
                          rel="noreferrer noopener"
                          target="_blank"
                        >
                          <span
<<<<<<< HEAD
                            class="c19"
=======
                            class="c21"
>>>>>>> 8b3ba51f
                          >
                            Upgrade your admin panel
                          </span>
                          <span
                            aria-hidden="true"
<<<<<<< HEAD
                            class="c20 c21"
=======
                            class="c22 c23"
>>>>>>> 8b3ba51f
                          >
                            <svg
                              fill="none"
                              height="1em"
                              viewBox="0 0 24 24"
                              width="1em"
                              xmlns="http://www.w3.org/2000/svg"
                            >
                              <path
                                d="M16.235 2.824a1.412 1.412 0 010-2.824h6.353C23.368 0 24 .633 24 1.412v6.353a1.412 1.412 0 01-2.823 0V4.82l-8.179 8.178a1.412 1.412 0 01-1.996-1.996l8.178-8.178h-2.945zm4.942 10.588a1.412 1.412 0 012.823 0v9.176c0 .78-.632 1.412-1.412 1.412H1.412C.632 24 0 23.368 0 22.588V1.412C0 .632.632 0 1.412 0h9.176a1.412 1.412 0 010 2.824H2.824v18.353h18.353v-7.765z"
                                fill="#32324D"
                              />
                            </svg>
                          </span>
                        </a>
                      </div>
                    </div>
                    <div
                      class="c15"
                    >
                      <div
                        class=""
                      >
                        <a
<<<<<<< HEAD
                          class="c18"
=======
                          class="c19 c20"
>>>>>>> 8b3ba51f
                          href="https://strapi.io/pricing-self-hosted"
                          rel="noreferrer noopener"
                          target="_blank"
                        >
                          <span
<<<<<<< HEAD
                            class="c19"
=======
                            class="c21"
>>>>>>> 8b3ba51f
                          >
                            See all pricing plans
                          </span>
                          <span
                            aria-hidden="true"
<<<<<<< HEAD
                            class="c20 c21"
=======
                            class="c22 c23"
>>>>>>> 8b3ba51f
                          >
                            <svg
                              fill="none"
                              height="1em"
                              viewBox="0 0 24 24"
                              width="1em"
                              xmlns="http://www.w3.org/2000/svg"
                            >
                              <path
                                d="M16.235 2.824a1.412 1.412 0 010-2.824h6.353C23.368 0 24 .633 24 1.412v6.353a1.412 1.412 0 01-2.823 0V4.82l-8.179 8.178a1.412 1.412 0 01-1.996-1.996l8.178-8.178h-2.945zm4.942 10.588a1.412 1.412 0 012.823 0v9.176c0 .78-.632 1.412-1.412 1.412H1.412C.632 24 0 23.368 0 22.588V1.412C0 .632.632 0 1.412 0h9.176a1.412 1.412 0 010 2.824H2.824v18.353h18.353v-7.765z"
                                fill="#32324D"
                              />
                            </svg>
                          </span>
                        </a>
                      </div>
                    </div>
                  </div>
                  <div
<<<<<<< HEAD
                    class="c22"
=======
                    class="c24"
>>>>>>> 8b3ba51f
                  >
                    <span
                      class="c16"
                    >
                      node version
                    </span>
                    <p
                      class="c17"
                    />
                  </div>
                </div>
              </div>
            </div>
          </main>
        </div>
      </div>
    `);
  });

  it('should display latest version and link upgrade version', () => {
    useAppInfos.mockImplementationOnce(() => {
      return {
        shouldUpdateStrapi: true,
        latestStrapiReleaseTag: 'v3.6.8',
        strapiVersion: '4.0.0',
      };
    });

    render(App);

    expect(screen.getByText('v4.0.0')).toBeInTheDocument();
    expect(screen.getByText('Upgrade your admin panel')).toBeInTheDocument();
  });

  it("shouldn't display link upgrade version if not necessary", () => {
    useAppInfos.mockImplementationOnce(() => {
      return {
        shouldUpdateStrapi: false,
        latestStrapiReleaseTag: 'v3.6.8',
      };
    });

    const { queryByText } = render(App);

    expect(queryByText('Upgrade your admin panel')).not.toBeInTheDocument();
  });
});<|MERGE_RESOLUTION|>--- conflicted
+++ resolved
@@ -43,15 +43,15 @@
         box-shadow: 0px 1px 4px rgba(33,33,52,0.1);
       }
 
-<<<<<<< HEAD
-      .c22 {
-=======
       .c24 {
->>>>>>> 8b3ba51f
         padding-top: 4px;
       }
 
       .c11 {
+        -webkit-align-items: stretch;
+        -webkit-box-align: stretch;
+        -ms-flex-align: stretch;
+        align-items: stretch;
         display: -webkit-box;
         display: -webkit-flex;
         display: -ms-flexbox;
@@ -61,23 +61,23 @@
         flex-direction: column;
       }
 
-      .c11 > * {
+      .c12 > * {
         margin-top: 0;
         margin-bottom: 0;
       }
 
-      .c11 > * + * {
+      .c12 > * + * {
         margin-top: 20px;
       }
 
-      .c12 {
+      .c13 {
         color: #32324d;
         font-weight: 500;
         font-size: 1rem;
         line-height: 1.25;
       }
 
-      .c16 {
+      .c17 {
         color: #666687;
         font-weight: 600;
         font-size: 0.6875rem;
@@ -85,7 +85,7 @@
         text-transform: uppercase;
       }
 
-      .c17 {
+      .c18 {
         color: #32324d;
         font-size: 0.875rem;
         line-height: 1.43;
@@ -192,6 +192,10 @@
       }
 
       .c5 {
+        -webkit-align-items: center;
+        -webkit-box-align: center;
+        -ms-flex-align: center;
+        align-items: center;
         display: -webkit-box;
         display: -webkit-flex;
         display: -ms-flexbox;
@@ -203,13 +207,13 @@
         -webkit-justify-content: space-between;
         -ms-flex-pack: justify;
         justify-content: space-between;
+      }
+
+      .c6 {
         -webkit-align-items: center;
         -webkit-box-align: center;
         -ms-flex-align: center;
         align-items: center;
-      }
-
-      .c6 {
         display: -webkit-box;
         display: -webkit-flex;
         display: -ms-flexbox;
@@ -217,10 +221,6 @@
         -webkit-flex-direction: row;
         -ms-flex-direction: row;
         flex-direction: row;
-        -webkit-align-items: center;
-        -webkit-box-align: center;
-        -ms-flex-align: center;
-        align-items: center;
       }
 
       .c7 {
@@ -240,102 +240,29 @@
         outline: none;
       }
 
-      .c13 {
+      .c14 {
         padding-top: 4px;
       }
 
-      .c14 {
+      .c15 {
         display: grid;
         grid-template-columns: repeat(12,1fr);
         gap: 0px;
       }
 
-      .c15 {
+      .c16 {
         grid-column: span 6;
         max-width: 100%;
       }
 
-<<<<<<< HEAD
-      .c19 {
-        color: #4945ff;
-        font-size: 0.75rem;
-        line-height: 1.33;
-      }
-
-      .c20 {
-        padding-left: 8px;
-      }
-
-      .c18 {
-        display: -webkit-inline-box;
-        display: -webkit-inline-flex;
-        display: -ms-inline-flexbox;
-        display: inline-flex;
-        -webkit-align-items: center;
-        -webkit-box-align: center;
-        -ms-flex-align: center;
-        align-items: center;
-        -webkit-text-decoration: none;
-        text-decoration: none;
-        position: relative;
-        outline: none;
-      }
-
-      .c18 svg path {
-        fill: #4945ff;
-      }
-
-      .c18 svg {
-        font-size: 0.625rem;
-      }
-
-      .c18:after {
-        -webkit-transition-property: all;
-        transition-property: all;
-        -webkit-transition-duration: 0.2s;
-        transition-duration: 0.2s;
-        border-radius: 8px;
-        content: '';
-        position: absolute;
-        top: -4px;
-        bottom: -4px;
-        left: -4px;
-        right: -4px;
-        border: 2px solid transparent;
-      }
-
-      .c18:focus-visible {
-        outline: none;
-      }
-
-      .c18:focus-visible:after {
-        border-radius: 8px;
-        content: '';
-        position: absolute;
-        top: -5px;
-        bottom: -5px;
-        left: -5px;
-        right: -5px;
-        border: 2px solid #4945ff;
-      }
-
-      .c21 {
-        display: -webkit-box;
-        display: -webkit-flex;
-        display: -ms-flexbox;
-        display: flex;
-      }
-
-=======
->>>>>>> 8b3ba51f
       @media (max-width:68.75rem) {
-        .c15 {
+        .c16 {
           grid-column: span 12;
         }
       }
 
       @media (max-width:34.375rem) {
-        .c15 {
+        .c16 {
           grid-column: span;
         }
       }
@@ -386,60 +313,48 @@
                 class="c10"
               >
                 <div
-                  class="c11"
+                  class="c11 c12"
                   spacing="5"
                 >
                   <h3
-                    class="c12"
+                    class="c13"
                   >
                     Details
                   </h3>
                   <div
-                    class="c13 c14"
+                    class="c14 c15"
                   >
                     <div
-                      class="c15"
+                      class="c16"
                     >
                       <div
                         class=""
                       >
                         <span
-                          class="c16"
+                          class="c17"
                         >
                           strapi version
                         </span>
                         <p
-                          class="c17"
+                          class="c18"
                         >
                           v
                           4.0.0
                         </p>
                         <a
-<<<<<<< HEAD
-                          class="c18"
-=======
                           class="c19 c20"
->>>>>>> 8b3ba51f
                           href="https://support.strapi.io/support/home"
                           rel="noreferrer noopener"
                           target="_blank"
                         >
                           <span
-<<<<<<< HEAD
-                            class="c19"
-=======
                             class="c21"
->>>>>>> 8b3ba51f
                           >
                             Get help
                           </span>
                           <span
                             aria-hidden="true"
-<<<<<<< HEAD
-                            class="c20 c21"
-=======
                             class="c22 c23"
->>>>>>> 8b3ba51f
                           >
                             <svg
                               fill="none"
@@ -458,18 +373,18 @@
                       </div>
                     </div>
                     <div
-                      class="c15"
+                      class="c16"
                     >
                       <div
                         class=""
                       >
                         <span
-                          class="c16"
+                          class="c17"
                         >
                           current plan
                         </span>
                         <p
-                          class="c17"
+                          class="c18"
                         >
                           Enterprise Edition
                         </p>
@@ -477,40 +392,28 @@
                     </div>
                   </div>
                   <div
-                    class="c13 c14"
+                    class="c14 c15"
                   >
                     <div
-                      class="c15"
+                      class="c16"
                     >
                       <div
                         class=""
                       >
                         <a
-<<<<<<< HEAD
-                          class="c18"
-=======
                           class="c19 c20"
->>>>>>> 8b3ba51f
                           href="https://github.com/strapi/strapi/releases/tag/v3.6.8"
                           rel="noreferrer noopener"
                           target="_blank"
                         >
                           <span
-<<<<<<< HEAD
-                            class="c19"
-=======
                             class="c21"
->>>>>>> 8b3ba51f
                           >
                             Upgrade your admin panel
                           </span>
                           <span
                             aria-hidden="true"
-<<<<<<< HEAD
-                            class="c20 c21"
-=======
                             class="c22 c23"
->>>>>>> 8b3ba51f
                           >
                             <svg
                               fill="none"
@@ -529,37 +432,25 @@
                       </div>
                     </div>
                     <div
-                      class="c15"
+                      class="c16"
                     >
                       <div
                         class=""
                       >
                         <a
-<<<<<<< HEAD
-                          class="c18"
-=======
                           class="c19 c20"
->>>>>>> 8b3ba51f
                           href="https://strapi.io/pricing-self-hosted"
                           rel="noreferrer noopener"
                           target="_blank"
                         >
                           <span
-<<<<<<< HEAD
-                            class="c19"
-=======
                             class="c21"
->>>>>>> 8b3ba51f
                           >
                             See all pricing plans
                           </span>
                           <span
                             aria-hidden="true"
-<<<<<<< HEAD
-                            class="c20 c21"
-=======
                             class="c22 c23"
->>>>>>> 8b3ba51f
                           >
                             <svg
                               fill="none"
@@ -579,19 +470,15 @@
                     </div>
                   </div>
                   <div
-<<<<<<< HEAD
-                    class="c22"
-=======
                     class="c24"
->>>>>>> 8b3ba51f
                   >
                     <span
-                      class="c16"
+                      class="c17"
                     >
                       node version
                     </span>
                     <p
-                      class="c17"
+                      class="c18"
                     />
                   </div>
                 </div>
