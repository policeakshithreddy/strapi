--- conflicted
+++ resolved
@@ -64,6 +64,27 @@
 
       .c11 > * + * {
         margin-top: 20px;
+      }
+
+      .c12 {
+        color: #32324d;
+        font-weight: 500;
+        font-size: 1rem;
+        line-height: 1.25;
+      }
+
+      .c16 {
+        color: #666687;
+        font-weight: 600;
+        font-size: 0.6875rem;
+        line-height: 1.45;
+        text-transform: uppercase;
+      }
+
+      .c17 {
+        color: #32324d;
+        font-size: 0.875rem;
+        line-height: 1.43;
       }
 
       .c1 {
@@ -155,56 +176,7 @@
         grid-column: span 6;
       }
 
-<<<<<<< HEAD
-      .c16 {
-        color: #666687;
-        font-size: 0.875rem;
-        line-height: 1.43;
-      }
-
-      .c12 {
-        font-weight: 500;
-        font-size: 1rem;
-        line-height: 1.25;
-        color: #32324d;
-      }
-
-      .c18 {
-        font-weight: 400;
-        font-size: 0.875rem;
-        line-height: 1.43;
-        color: #32324d;
-      }
-
-      .c17 {
-=======
-      .c12 {
-        color: #32324d;
-        font-weight: 500;
-        font-size: 1rem;
-        line-height: 1.25;
-      }
-
-      .c16 {
-        color: #666687;
->>>>>>> 7acad193
-        font-weight: 600;
-        font-size: 0.6875rem;
-        line-height: 1.45;
-        text-transform: uppercase;
-      }
-
-<<<<<<< HEAD
-      .c20 {
-=======
-      .c17 {
-        color: #32324d;
-        font-size: 0.875rem;
-        line-height: 1.43;
-      }
-
       .c19 {
->>>>>>> 7acad193
         color: #4945ff;
         font-weight: 600;
         font-size: 0.6875rem;
