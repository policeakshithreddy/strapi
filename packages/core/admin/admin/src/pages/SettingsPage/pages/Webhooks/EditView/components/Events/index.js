--- conflicted
+++ resolved
@@ -54,15 +54,10 @@
   }
 
   tbody tr td:first-child {
-<<<<<<< HEAD
-    /* Add padding to the start of the first column to avoid the checkbox
-    appearing too close to the edge of the table */
-=======
     /**
      * Add padding to the start of the first column to avoid the checkbox appearing
      * too close to the edge of the table
      */
->>>>>>> 40b3acfe
     padding-inline-start: ${({ theme }) => theme.spaces[2]};
   }
 `;
