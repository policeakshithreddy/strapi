--- conflicted
+++ resolved
@@ -156,52 +156,14 @@
     [fetchData, params, slug, toggleNotification]
   );
 
-<<<<<<< HEAD
   const handleConfirmDeleteData = useCallback(
     async idToDelete => {
       try {
         let trackerProperty = {};
-=======
-  const handleConfirmDeleteAllData = useCallback(async () => {
-    try {
-      setModalLoadingState();
-
-      await axiosInstance.post(getRequestUrl(`collection-types/${slug}/actions/bulkDelete`), {
-        ids: entriesToDelete,
-      });
-
-      onDeleteSeveralDataSucceeded();
-      trackUsageRef.current('didBulkDeleteEntries');
-    } catch (err) {
-      toggleNotification({
-        type: 'warning',
-        message: { id: getTrad('error.record.delete') },
-      });
-    }
-  }, [
-    entriesToDelete,
-    onDeleteSeveralDataSucceeded,
-    slug,
-    setModalLoadingState,
-    toggleNotification,
-  ]);
-
-  const handleConfirmDeleteData = useCallback(async () => {
-    try {
-      let trackerProperty = {};
-
-      if (hasDraftAndPublish) {
-        const dataToDelete = data.find(obj => obj.id.toString() === idToDelete.toString());
-        const isDraftEntry = isEmpty(dataToDelete.publishedAt);
-        const status = isDraftEntry ? 'draft' : 'published';
-
-        trackerProperty = { status };
-      }
->>>>>>> 24c8baf4
 
         if (hasDraftAndPublish) {
           const dataToDelete = data.find(obj => obj.id.toString() === idToDelete.toString());
-          const isDraftEntry = isEmpty(dataToDelete.published_at);
+          const isDraftEntry = isEmpty(dataToDelete.publishedAt);
           const status = isDraftEntry ? 'draft' : 'published';
 
           trackerProperty = { status };
