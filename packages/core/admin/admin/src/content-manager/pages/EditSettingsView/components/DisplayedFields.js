--- conflicted
+++ resolved
@@ -57,11 +57,7 @@
             variant="secondary"
             disabled={fields.length === 0}
           >
-<<<<<<< HEAD
-            {fields.map(field => (
-=======
-            {editLayoutRemainingFields.map((field) => (
->>>>>>> 2a9050d0
+            {fields.map((field) => (
               <MenuItem key={field} onClick={() => onAddField(field)}>
                 {field}
               </MenuItem>
