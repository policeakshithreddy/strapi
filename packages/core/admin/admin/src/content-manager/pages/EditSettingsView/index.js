import React, { useReducer, useState } from 'react';
import PropTypes from 'prop-types';
import { useIntl } from 'react-intl';
import { useMutation } from 'react-query';
import upperFirst from 'lodash/upperFirst';
import pick from 'lodash/pick';
import cloneDeep from 'lodash/cloneDeep';
import flatMap from 'lodash/flatMap';
import isEqual from 'lodash/isEqual';
import get from 'lodash/get';
import set from 'lodash/set';
import { useNotification, useTracking, ConfirmDialog, Link } from '@strapi/helper-plugin';
import { useHistory } from 'react-router-dom';
import { Main } from '@strapi/design-system/Main';
import { HeaderLayout, ContentLayout } from '@strapi/design-system/Layout';
import { Button } from '@strapi/design-system/Button';
import { Box } from '@strapi/design-system/Box';
import { Typography } from '@strapi/design-system/Typography';
import { Grid, GridItem } from '@strapi/design-system/Grid';
import { Select, Option } from '@strapi/design-system/Select';
import { Stack } from '@strapi/design-system/Stack';
import { Divider } from '@strapi/design-system/Divider';
import ArrowLeft from '@strapi/icons/ArrowLeft';
import Check from '@strapi/icons/Check';
import { getTrad } from '../../utils';
import reducer, { initialState } from './reducer';
import init from './init';
import DisplayedFields from './components/DisplayedFields';
import ModalForm from './components/FormModal';
import LayoutDndProvider from '../../components/LayoutDndProvider';
import { unformatLayout } from './utils/layout';
import putCMSettingsEV from './utils/api';

const EditSettingsView = ({ mainLayout, components, isContentTypeView, slug, updateLayout }) => {
  const [reducerState, dispatch] = useReducer(reducer, initialState, () =>
    init(initialState, mainLayout, components)
  );
  const [isDraggingSibling, setIsDraggingSibling] = useState(false);
  const { trackUsage } = useTracking();
  const toggleNotification = useNotification();
  const { goBack } = useHistory();
  const [isModalFormOpen, setIsModalFormOpen] = useState(false);
  const [isConfirmDialogOpen, setIsConfirmDialogOpen] = useState(false);
  const { componentLayouts, initialData, modifiedData, metaToEdit, metaForm } = reducerState;
  const { formatMessage } = useIntl();
  const modelName = get(mainLayout, ['info', 'displayName'], '');
  const attributes = get(modifiedData, ['attributes'], {});

  const entryTitleOptions = Object.keys(attributes).filter((attr) => {
    const type = get(attributes, [attr, 'type'], '');

    return (
      ![
        'dynamiczone',
        'json',
        'text',
        'relation',
        'component',
        'boolean',
        'media',
        'password',
        'richtext',
        'timestamp',
      ].includes(type) && !!type
    );
  });
  const editLayout = get(modifiedData, ['layouts', 'edit'], []);
  const displayedFields = flatMap(editLayout, 'rowContent');
<<<<<<< HEAD
  const editLayoutFields = Object.keys(modifiedData.attributes)
    .filter(attr => get(modifiedData, ['metadatas', attr, 'edit', 'visible'], false) === true)
    .filter(attr => {
      return displayedFields.findIndex(el => el.name === attr) === -1;
    })
    .sort();
=======
  const editLayoutRemainingFields = Object.keys(modifiedData.attributes)
    .filter((attr) => {
      if (!isContentTypeView) {
        return true;
      }

      return get(modifiedData, ['attributes', attr, 'type'], '') !== 'relation';
    })
    .filter((attr) => get(modifiedData, ['metadatas', attr, 'edit', 'visible'], false) === true)
    .filter((attr) => {
      return displayedFields.findIndex((el) => el.name === attr) === -1;
    })
    .sort();
  const relationsLayout = get(modifiedData, ['layouts', 'editRelations'], []);
  const editRelationsLayoutRemainingFields = Object.keys(attributes)
    .filter((attr) => attributes[attr].type === 'relation')
    .filter((attr) => relationsLayout.indexOf(attr) === -1);
>>>>>>> 2a9050d0

  const handleChange = ({ target: { name, value } }) => {
    dispatch({
      type: 'ON_CHANGE',
      keys: name.split('.'),
      value,
    });
  };

  const handleToggleModal = () => {
    setIsModalFormOpen((prev) => !prev);
  };

  const toggleConfirmDialog = () => {
    setIsConfirmDialogOpen((prev) => !prev);
  };

  const handleMetaChange = ({ target: { name, value } }) => {
    dispatch({
      type: 'ON_CHANGE_META',
      keys: name.split('.'),
      value,
    });
  };

  const handleSizeChange = ({ name, value }) => {
    dispatch({
      type: 'ON_CHANGE_SIZE',
      name,
      value,
    });
  };

  const handleMetaSubmit = (e) => {
    e.preventDefault();
    dispatch({
      type: 'SUBMIT_META_FORM',
    });
    handleToggleModal();
  };

  const handleSubmit = (e) => {
    e.preventDefault();
    toggleConfirmDialog();
  };

  const submitMutation = useMutation(
    (body) => {
      return putCMSettingsEV(body, slug, isContentTypeView);
    },
    {
      onSuccess({ data }) {
        if (updateLayout) {
          updateLayout(data.data);
        }
        dispatch({
          type: 'SUBMIT_SUCCEEDED',
        });
        toggleConfirmDialog();
        trackUsage('didEditEditSettings');
      },
      onError() {
        toggleNotification({ type: 'warning', message: { id: 'notification.error' } });
      },
    }
  );
  const { isLoading: isSubmittingForm } = submitMutation;

  const handleConfirm = () => {
    const body = pick(cloneDeep(modifiedData), ['layouts', 'metadatas', 'settings']);
    set(body, 'layouts.edit', unformatLayout(body.layouts.edit));
    submitMutation.mutate(body);
  };

  const handleMoveRelation = (fromIndex, toIndex) => {
    dispatch({
      type: 'MOVE_RELATION',
      fromIndex,
      toIndex,
    });
  };

  const handleMoveField = (fromIndex, toIndex) => {
    dispatch({
      type: 'MOVE_FIELD',
      fromIndex,
      toIndex,
    });
  };

  const moveItem = (dragIndex, hoverIndex, dragRowIndex, hoverRowIndex) => {
    // Same row = just reorder
    if (dragRowIndex === hoverRowIndex) {
      dispatch({
        type: 'REORDER_ROW',
        dragRowIndex,
        dragIndex,
        hoverIndex,
      });
    } else {
      dispatch({
        type: 'REORDER_DIFF_ROW',
        dragIndex,
        hoverIndex,
        dragRowIndex,
        hoverRowIndex,
      });
    }
  };

  const moveRow = (fromIndex, toIndex) => {
    dispatch({
      type: 'MOVE_ROW',
      fromIndex,
      toIndex,
    });
  };

  return (
    <LayoutDndProvider
      isContentTypeView={isContentTypeView}
      attributes={attributes}
      modifiedData={modifiedData}
      slug={slug}
      componentLayouts={componentLayouts}
      selectedField={metaToEdit}
      fieldForm={metaForm}
      onMoveRelation={handleMoveRelation}
      onMoveField={handleMoveField}
      moveRow={moveRow}
      moveItem={moveItem}
      setEditFieldToSelect={(name) => {
        dispatch({
          type: 'SET_FIELD_TO_EDIT',
          name,
        });
        handleToggleModal();
      }}
      isDraggingSibling={isDraggingSibling}
      setIsDraggingSibling={setIsDraggingSibling}
    >
      <Main>
        <form onSubmit={handleSubmit}>
          <HeaderLayout
            title={formatMessage(
              {
                id: getTrad('components.SettingsViewWrapper.pluginHeader.title'),
                defaultMessage: `Configure the view - ${upperFirst(modelName)}`,
              },
              { name: upperFirst(modelName) }
            )}
            subtitle={formatMessage({
              id: getTrad('components.SettingsViewWrapper.pluginHeader.description.edit-settings'),
              defaultMessage: 'Customize how the edit view will look like.',
            })}
            navigationAction={
              <Link
                startIcon={<ArrowLeft />}
                onClick={(e) => {
                  e.preventDefault();
                  goBack();
                }}
                to="/"
              >
                {formatMessage({
                  id: 'global.back',
                  defaultMessage: 'Back',
                })}
              </Link>
            }
            primaryAction={
              <Button
                disabled={isEqual(initialData, modifiedData)}
                startIcon={<Check />}
                type="submit"
              >
                {formatMessage({ id: 'global.save', defaultMessage: 'Save' })}
              </Button>
            }
          />
          <ContentLayout>
            <Box
              background="neutral0"
              hasRadius
              shadow="filterShadow"
              paddingTop={6}
              paddingBottom={6}
              paddingLeft={7}
              paddingRight={7}
            >
              <Stack spacing={4}>
                <Typography variant="delta" as="h2">
                  {formatMessage({
                    id: getTrad('containers.SettingPage.settings'),
                    defaultMessage: 'Settings',
                  })}
                </Typography>
                <Grid>
                  <GridItem col={6} s={12}>
                    <Select
                      label={formatMessage({
                        id: getTrad('containers.SettingPage.editSettings.entry.title'),
                        defaultMessage: 'Entry title',
                      })}
                      hint={formatMessage({
                        id: getTrad('containers.SettingPage.editSettings.entry.title.description'),
                        defaultMessage: 'Set the display field of your entry',
                      })}
                      onChange={(value) => {
                        handleChange({
                          target: {
                            name: 'settings.mainField',
                            value: value === '' ? null : value,
                          },
                        });
                      }}
                      value={modifiedData.settings.mainField}
                    >
                      {entryTitleOptions.map((attribute) => (
                        <Option key={attribute} value={attribute}>
                          {attribute}
                        </Option>
                      ))}
                    </Select>
                  </GridItem>
                </Grid>
                <Box paddingTop={2} paddingBottom={2}>
                  <Divider />
                </Box>
                <Typography variant="delta" as="h3">
                  {formatMessage({
                    id: getTrad('containers.SettingPage.view'),
                    defaultMessage: 'View',
                  })}
                </Typography>
<<<<<<< HEAD

                <DisplayedFields
                  attributes={attributes}
                  editLayout={editLayout}
                  fields={editLayoutFields}
                  onAddField={field => {
                    dispatch({
                      type: 'ON_ADD_FIELD',
                      name: field,
                    });
                  }}
                  onRemoveField={(rowId, index) => {
                    dispatch({
                      type: 'REMOVE_FIELD',
                      rowIndex: rowId,
                      fieldIndex: index,
                    });
                  }}
                />
=======
                <Grid gap={4}>
                  <GridItem col={isContentTypeView ? 8 : 12} s={12}>
                    <DisplayedFields
                      attributes={attributes}
                      editLayout={editLayout}
                      editLayoutRemainingFields={editLayoutRemainingFields}
                      onAddField={(field) => {
                        dispatch({
                          type: 'ON_ADD_FIELD',
                          name: field,
                        });
                      }}
                      onRemoveField={(rowId, index) => {
                        dispatch({
                          type: 'REMOVE_FIELD',
                          rowIndex: rowId,
                          fieldIndex: index,
                        });
                      }}
                    />
                  </GridItem>
                  {isContentTypeView && (
                    <GridItem col={4} s={12}>
                      <RelationalFields
                        editRelationsLayoutRemainingFields={editRelationsLayoutRemainingFields}
                        relationsLayout={relationsLayout}
                        onAddField={(name) => dispatch({ type: 'ADD_RELATION', name })}
                        onRemoveField={(index) => dispatch({ type: 'REMOVE_RELATION', index })}
                      />
                    </GridItem>
                  )}
                </Grid>
>>>>>>> 2a9050d0
              </Stack>
            </Box>
          </ContentLayout>
          <ConfirmDialog
            bodyText={{
              id: getTrad('popUpWarning.warning.updateAllSettings'),
              defaultMessage: 'This will modify all your settings',
            }}
            iconRightButton={<Check />}
            isConfirmButtonLoading={isSubmittingForm}
            isOpen={isConfirmDialogOpen}
            onToggleDialog={toggleConfirmDialog}
            onConfirm={handleConfirm}
            variantRightButton="success-light"
          />
        </form>
        {isModalFormOpen && (
          <ModalForm
            onSubmit={handleMetaSubmit}
            onToggle={handleToggleModal}
            type={get(attributes, [metaToEdit, 'type'], '')}
            onMetaChange={handleMetaChange}
            onSizeChange={handleSizeChange}
          />
        )}
      </Main>
    </LayoutDndProvider>
  );
};

EditSettingsView.defaultProps = {
  isContentTypeView: false,
  updateLayout: null,
};

EditSettingsView.propTypes = {
  components: PropTypes.object.isRequired,
  isContentTypeView: PropTypes.bool,
  mainLayout: PropTypes.shape({
    attributes: PropTypes.object.isRequired,
    info: PropTypes.object.isRequired,
    layouts: PropTypes.shape({
      list: PropTypes.array.isRequired,
      edit: PropTypes.array.isRequired,
    }).isRequired,
    metadatas: PropTypes.object.isRequired,
    options: PropTypes.object.isRequired,
  }).isRequired,
  slug: PropTypes.string.isRequired,
  updateLayout: PropTypes.func,
};

export default EditSettingsView;<|MERGE_RESOLUTION|>--- conflicted
+++ resolved
@@ -66,32 +66,10 @@
   });
   const editLayout = get(modifiedData, ['layouts', 'edit'], []);
   const displayedFields = flatMap(editLayout, 'rowContent');
-<<<<<<< HEAD
   const editLayoutFields = Object.keys(modifiedData.attributes)
-    .filter(attr => get(modifiedData, ['metadatas', attr, 'edit', 'visible'], false) === true)
-    .filter(attr => {
-      return displayedFields.findIndex(el => el.name === attr) === -1;
-    })
+    .filter((attr) => get(modifiedData, ['metadatas', attr, 'edit', 'visible'], false) === true)
+    .filter((attr) => displayedFields.findIndex((el) => el.name === attr) === -1)
     .sort();
-=======
-  const editLayoutRemainingFields = Object.keys(modifiedData.attributes)
-    .filter((attr) => {
-      if (!isContentTypeView) {
-        return true;
-      }
-
-      return get(modifiedData, ['attributes', attr, 'type'], '') !== 'relation';
-    })
-    .filter((attr) => get(modifiedData, ['metadatas', attr, 'edit', 'visible'], false) === true)
-    .filter((attr) => {
-      return displayedFields.findIndex((el) => el.name === attr) === -1;
-    })
-    .sort();
-  const relationsLayout = get(modifiedData, ['layouts', 'editRelations'], []);
-  const editRelationsLayoutRemainingFields = Object.keys(attributes)
-    .filter((attr) => attributes[attr].type === 'relation')
-    .filter((attr) => relationsLayout.indexOf(attr) === -1);
->>>>>>> 2a9050d0
 
   const handleChange = ({ target: { name, value } }) => {
     dispatch({
@@ -327,13 +305,12 @@
                     defaultMessage: 'View',
                   })}
                 </Typography>
-<<<<<<< HEAD
 
                 <DisplayedFields
                   attributes={attributes}
                   editLayout={editLayout}
                   fields={editLayoutFields}
-                  onAddField={field => {
+                  onAddField={(field) => {
                     dispatch({
                       type: 'ON_ADD_FIELD',
                       name: field,
@@ -347,40 +324,6 @@
                     });
                   }}
                 />
-=======
-                <Grid gap={4}>
-                  <GridItem col={isContentTypeView ? 8 : 12} s={12}>
-                    <DisplayedFields
-                      attributes={attributes}
-                      editLayout={editLayout}
-                      editLayoutRemainingFields={editLayoutRemainingFields}
-                      onAddField={(field) => {
-                        dispatch({
-                          type: 'ON_ADD_FIELD',
-                          name: field,
-                        });
-                      }}
-                      onRemoveField={(rowId, index) => {
-                        dispatch({
-                          type: 'REMOVE_FIELD',
-                          rowIndex: rowId,
-                          fieldIndex: index,
-                        });
-                      }}
-                    />
-                  </GridItem>
-                  {isContentTypeView && (
-                    <GridItem col={4} s={12}>
-                      <RelationalFields
-                        editRelationsLayoutRemainingFields={editRelationsLayoutRemainingFields}
-                        relationsLayout={relationsLayout}
-                        onAddField={(name) => dispatch({ type: 'ADD_RELATION', name })}
-                        onRemoveField={(index) => dispatch({ type: 'REMOVE_RELATION', index })}
-                      />
-                    </GridItem>
-                  )}
-                </Grid>
->>>>>>> 2a9050d0
               </Stack>
             </Box>
           </ContentLayout>
