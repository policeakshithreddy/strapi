// Jest Snapshot v1, https://goo.gl/fbAQLP

exports[`ADMIN | CM | LV | Configure the view renders and matches the snapshot 1`] = `
.c1 {
  padding-bottom: 56px;
}

.c4 {
  background: #f6f6f9;
  padding-top: 24px;
  padding-right: 56px;
  padding-bottom: 40px;
  padding-left: 56px;
}

.c5 {
  padding-bottom: 8px;
}

.c9 {
  min-width: 0;
}

.c13 {
  background: #4945ff;
  padding: 8px;
  padding-right: 16px;
  padding-left: 16px;
  border-radius: 4px;
  border-color: #4945ff;
  border: 1px solid #4945ff;
  cursor: pointer;
}

.c19 {
  padding-right: 56px;
  padding-left: 56px;
}

.c20 {
  background: #ffffff;
  padding-top: 24px;
  padding-right: 32px;
  padding-bottom: 24px;
  padding-left: 32px;
  border-radius: 4px;
  box-shadow: 0px 1px 4px rgba(33,33,52,0.1);
}

.c24 {
  width: 100%;
}

.c31 {
  background: #f6f6f9;
  padding: 4px;
  border-radius: 4px;
  border-style: solid;
  border-width: 1px;
  border-color: #dcdce4;
  display: -webkit-box;
  display: -webkit-flex;
  display: -ms-flexbox;
  display: flex;
}

.c33 {
  padding-right: 12px;
  padding-left: 12px;
  border-radius: 4px;
}

.c43 {
  background: #ffffff;
  padding-right: 12px;
  padding-left: 12px;
  border-radius: 4px;
  position: relative;
  overflow: hidden;
  width: 100%;
  cursor: default;
}

.c45 {
  -webkit-flex: 1;
  -ms-flex: 1;
  flex: 1;
}

.c53 {
  padding-top: 24px;
  padding-bottom: 24px;
}

.c54 {
  background: #eaeaef;
}

.c56 {
  padding-bottom: 16px;
}

.c57 {
  padding-top: 16px;
  padding-right: 16px;
  padding-left: 16px;
  border-radius: 4px;
  border-style: dashed;
  border-width: 1px;
  border-color: #c0c0cf;
}

.c61 {
  background: #f6f6f9;
  border-radius: 4px;
  border-color: #eaeaef;
  border: 1px solid #eaeaef;
}

.c67 {
  padding-left: 12px;
}

.c70 {
  background: #ffffff;
  padding: 8px;
  border-radius: 4px;
  border-color: #dcdce4;
  border: 1px solid #dcdce4;
  width: 2rem;
  height: 2rem;
  cursor: pointer;
}

.c12 {
  font-weight: 600;
  font-size: 2rem;
  line-height: 1.25;
  color: #32324d;
}

.c17 {
  font-size: 0.75rem;
  line-height: 1.33;
  font-weight: 600;
  line-height: 0;
  color: #ffffff;
}

.c18 {
  font-size: 1rem;
  line-height: 1.5;
  color: #666687;
}

.c22 {
  font-weight: 500;
  font-size: 1rem;
  line-height: 1.25;
  color: #32324d;
}

.c27 {
  font-size: 0.75rem;
  line-height: 1.33;
  font-weight: 600;
  color: #32324d;
}

.c36 {
  font-size: 0.75rem;
  line-height: 1.33;
  font-weight: 600;
  color: #666687;
  text-transform: uppercase;
}

.c38 {
  font-size: 0.75rem;
  line-height: 1.33;
  font-weight: 600;
  color: #4945ff;
  text-transform: uppercase;
}

.c40 {
  font-size: 0.75rem;
  line-height: 1.33;
  font-weight: 600;
  color: #b72b1a;
  text-transform: uppercase;
}

.c47 {
  font-size: 0.875rem;
  line-height: 1.43;
  display: block;
  white-space: nowrap;
  overflow: hidden;
  text-overflow: ellipsis;
  color: #32324d;
}

.c51 {
  font-size: 0.75rem;
  line-height: 1.33;
  color: #666687;
}

.c66 {
  font-size: 0.875rem;
  line-height: 1.43;
  font-weight: 600;
  color: #32324d;
}

.c8 {
  -webkit-align-items: center;
  -webkit-box-align: center;
  -ms-flex-align: center;
  align-items: center;
  display: -webkit-box;
  display: -webkit-flex;
  display: -ms-flexbox;
  display: flex;
  -webkit-flex-direction: row;
  -ms-flex-direction: row;
  flex-direction: row;
  -webkit-box-pack: justify;
  -webkit-justify-content: space-between;
  -ms-flex-pack: justify;
  justify-content: space-between;
}

.c10 {
  -webkit-align-items: center;
  -webkit-box-align: center;
  -ms-flex-align: center;
  align-items: center;
  display: -webkit-box;
  display: -webkit-flex;
  display: -ms-flexbox;
  display: flex;
  -webkit-flex-direction: row;
  -ms-flex-direction: row;
  flex-direction: row;
}

.c14 {
  -webkit-align-items: center;
  -webkit-box-align: center;
  -ms-flex-align: center;
  align-items: center;
  display: -webkit-box;
  display: -webkit-flex;
  display: -ms-flexbox;
  display: flex;
  -webkit-flex-direction: row;
  -ms-flex-direction: row;
  flex-direction: row;
  gap: 8px;
}

.c21 {
  -webkit-align-items: stretch;
  -webkit-box-align: stretch;
  -ms-flex-align: stretch;
  align-items: stretch;
  display: -webkit-box;
  display: -webkit-flex;
  display: -ms-flexbox;
  display: flex;
  -webkit-flex-direction: column;
  -ms-flex-direction: column;
  flex-direction: column;
  gap: 16px;
}

.c23 {
  -webkit-align-items: center;
  -webkit-box-align: center;
  -ms-flex-align: center;
  align-items: center;
  display: -webkit-box;
  display: -webkit-flex;
  display: -ms-flexbox;
  display: flex;
  -webkit-flex-direction: row;
  -ms-flex-direction: row;
  flex-direction: row;
  gap: 16px;
  -webkit-box-pack: justify;
  -webkit-justify-content: space-between;
  -ms-flex-pack: justify;
  justify-content: space-between;
}

.c26 {
  -webkit-align-items: stretch;
  -webkit-box-align: stretch;
  -ms-flex-align: stretch;
  align-items: stretch;
  display: -webkit-box;
  display: -webkit-flex;
  display: -ms-flexbox;
  display: flex;
  -webkit-flex-direction: column;
  -ms-flex-direction: column;
  flex-direction: column;
  gap: 4px;
}

.c34 {
  -webkit-align-items: center;
  -webkit-box-align: center;
  -ms-flex-align: center;
  align-items: center;
  display: -webkit-box;
  display: -webkit-flex;
  display: -ms-flexbox;
  display: flex;
  -webkit-flex-direction: row;
  -ms-flex-direction: row;
  flex-direction: row;
  -webkit-box-pack: center;
  -webkit-justify-content: center;
  -ms-flex-pack: center;
  justify-content: center;
}

.c46 {
  -webkit-align-items: center;
  -webkit-box-align: center;
  -ms-flex-align: center;
  align-items: center;
  display: -webkit-box;
  display: -webkit-flex;
  display: -ms-flexbox;
  display: flex;
  -webkit-flex-direction: row;
  -ms-flex-direction: row;
  flex-direction: row;
  gap: 12px;
}

.c15 {
  position: relative;
  outline: none;
}

.c15 > svg {
  height: 12px;
  width: 12px;
}

.c15 > svg > g,
.c15 > svg path {
  fill: #ffffff;
}

.c15[aria-disabled='true'] {
  pointer-events: none;
}

.c15:after {
  -webkit-transition-property: all;
  transition-property: all;
  -webkit-transition-duration: 0.2s;
  transition-duration: 0.2s;
  border-radius: 8px;
  content: '';
  position: absolute;
  top: -4px;
  bottom: -4px;
  left: -4px;
  right: -4px;
  border: 2px solid transparent;
}

.c15:focus-visible {
  outline: none;
}

.c15:focus-visible:after {
  border-radius: 8px;
  content: '';
  position: absolute;
  top: -5px;
  bottom: -5px;
  left: -5px;
  right: -5px;
  border: 2px solid #4945ff;
}

.c30 {
  border: 0;
  -webkit-clip: rect(0 0 0 0);
  clip: rect(0 0 0 0);
  height: 1px;
  margin: -1px;
  overflow: hidden;
  padding: 0;
  position: absolute;
  width: 1px;
}

.c16 {
  height: 2rem;
}

.c16[aria-disabled='true'] {
  border: 1px solid #dcdce4;
  background: #eaeaef;
}

.c16[aria-disabled='true'] .c11 {
  color: #666687;
}

.c16[aria-disabled='true'] svg > g,.c16[aria-disabled='true'] svg path {
  fill: #666687;
}

.c16[aria-disabled='true']:active {
  border: 1px solid #dcdce4;
  background: #eaeaef;
}

.c16[aria-disabled='true']:active .c11 {
  color: #666687;
}

.c16[aria-disabled='true']:active svg > g,.c16[aria-disabled='true']:active svg path {
  fill: #666687;
}

.c16:hover {
  border: 1px solid #7b79ff;
  background: #7b79ff;
}

.c16:active {
  border: 1px solid #4945ff;
  background: #4945ff;
}

.c16 svg > g,
.c16 svg path {
  fill: #ffffff;
}

.c28 {
  display: -webkit-box;
  display: -webkit-flex;
  display: -ms-flexbox;
  display: flex;
  -webkit-align-items: center;
  -webkit-box-align: center;
  -ms-flex-align: center;
  align-items: center;
}

.c44 {
  border: 1px solid #dcdce4;
  min-height: 2.5rem;
  outline: none;
  box-shadow: 0;
  -webkit-transition-property: border-color,box-shadow,fill;
  transition-property: border-color,box-shadow,fill;
  -webkit-transition-duration: 0.2s;
  transition-duration: 0.2s;
}

.c44[aria-disabled='true'] {
  color: #666687;
}

.c44:focus-visible {
  outline: none;
}

.c44:focus-within {
  border: 1px solid #4945ff;
  box-shadow: #4945ff 0px 0px 0px 2px;
}

.c50 > svg {
  width: 0.375rem;
}

.c50 > svg > path {
  fill: #666687;
}

.c48 {
  -webkit-flex: 1;
  -ms-flex: 1;
  flex: 1;
}

.c49 {
  display: -webkit-box;
  display: -webkit-flex;
  display: -ms-flexbox;
  display: flex;
  gap: 4px;
  -webkit-flex-wrap: wrap;
  -ms-flex-wrap: wrap;
  flex-wrap: wrap;
}

.c72[data-state='checked'] .c11 {
  font-weight: bold;
  color: #4945ff;
}

.c55 {
  height: 1px;
  border: none;
  -webkit-flex-shrink: 0;
  -ms-flex-negative: 0;
  flex-shrink: 0;
  margin: 0;
}

.c41 {
  display: grid;
  grid-template-columns: repeat(12,1fr);
  gap: 16px;
}

.c42 {
  grid-column: span 6;
  max-width: 100%;
}

.c52 {
  grid-column: span 3;
  max-width: 100%;
}

.c71 svg > g,
.c71 svg path {
  fill: #8e8ea9;
}

.c71:hover svg > g,
.c71:hover svg path {
  fill: #666687;
}

.c71:active svg > g,
.c71:active svg path {
  fill: #a5a5ba;
}

.c71[aria-disabled='true'] svg path {
  fill: #666687;
}

.c0 {
  display: grid;
  grid-template-columns: 1fr;
}

.c2 {
  overflow-x: hidden;
}

.c3:focus-visible {
  outline: none;
}

.c29 {
  position: relative;
  display: inline-block;
  z-index: 0;
  width: 100%;
}

.c32 {
  overflow: hidden;
  -webkit-flex-wrap: wrap;
  -ms-flex-wrap: wrap;
  flex-wrap: wrap;
  outline: none;
  box-shadow: 0;
  -webkit-transition-property: border-color,box-shadow,fill;
  transition-property: border-color,box-shadow,fill;
  -webkit-transition-duration: 0.2s;
  transition-duration: 0.2s;
}

.c32:focus-within {
  border: 1px solid #4945ff;
  box-shadow: #4945ff 0px 0px 0px 2px;
}

.c35 {
  background-color: transparent;
  border: 1px solid #f6f6f9;
  position: relative;
  -webkit-user-select: none;
  -moz-user-select: none;
  -ms-user-select: none;
  user-select: none;
  z-index: 2;
  -webkit-flex: 1 1 50%;
  -ms-flex: 1 1 50%;
  flex: 1 1 50%;
  padding-top: 6px;
  padding-bottom: 6px;
}

.c37 {
  background-color: #ffffff;
  border: 1px solid #dcdce4;
  position: relative;
  -webkit-user-select: none;
  -moz-user-select: none;
  -ms-user-select: none;
  user-select: none;
  z-index: 2;
  -webkit-flex: 1 1 50%;
  -ms-flex: 1 1 50%;
  flex: 1 1 50%;
  padding-top: 6px;
  padding-bottom: 6px;
}

.c39 {
  height: 100%;
  left: 0;
  opacity: 0;
  position: absolute;
  top: 0;
  z-index: 1;
  width: 100%;
}

.c25 {
  max-width: 320px;
}

.c7 {
  font-size: 0.875rem;
  line-height: 1.43;
  color: #4945ff;
}

.c6 {
  display: -webkit-inline-box;
  display: -webkit-inline-flex;
  display: -ms-inline-flexbox;
  display: inline-flex;
  -webkit-align-items: center;
  -webkit-box-align: center;
  -ms-flex-align: center;
  align-items: center;
  -webkit-text-decoration: none;
  text-decoration: none;
  gap: 8px;
  position: relative;
  outline: none;
}

.c6 svg {
  font-size: 0.625rem;
}

.c6 svg path {
  fill: #4945ff;
}

.c6:hover {
  color: #7b79ff;
}

.c6:active {
  color: #271fe0;
}

.c6:after {
  -webkit-transition-property: all;
  transition-property: all;
  -webkit-transition-duration: 0.2s;
  transition-duration: 0.2s;
  border-radius: 8px;
  content: '';
  position: absolute;
  top: -4px;
  bottom: -4px;
  left: -4px;
  right: -4px;
  border: 2px solid transparent;
}

.c6:focus-visible {
  outline: none;
}

.c6:focus-visible:after {
  border-radius: 8px;
  content: '';
  position: absolute;
  top: -5px;
  bottom: -5px;
  left: -5px;
  right: -5px;
  border: 2px solid #4945ff;
}

.c64 {
  display: -webkit-box;
  display: -webkit-flex;
  display: -ms-flexbox;
  display: flex;
  -webkit-align-items: center;
  -webkit-box-align: center;
  -ms-flex-align: center;
  align-items: center;
  height: 32px;
}

.c64:last-child {
  padding: 0 12px;
}

.c65 {
  padding: 0 12px;
  border-right: 1px solid #eaeaef;
  cursor: all-scroll;
}

.c65 svg {
  width: 0.75rem;
  height: 0.75rem;
}

.c62 {
  max-height: 2rem;
  cursor: pointer;
}

.c62 svg {
  width: 0.625rem;
  height: 0.625rem;
}

.c62 svg path {
  fill: #666687;
}

.c62:hover {
  background-color: #f0f0ff;
  border-color: #d9d8ff;
}

.c62:hover svg path {
  fill: #4945ff;
}

.c62:hover .c11 {
  color: #4945ff;
}

.c62:hover .c63 {
  border-right: 1px solid #d9d8ff;
}

.c60:last-child {
  padding-right: 12px;
}

.c58 {
  -webkit-flex: 1;
  -ms-flex: 1;
  flex: 1;
}

.c68 {
  -webkit-flex: auto;
  -ms-flex: auto;
  flex: auto;
}

.c59 {
  overflow-x: scroll;
  overflow-y: hidden;
}

.c69 {
  max-width: 2rem;
}

@media (max-width:68.75rem) {
  .c42 {
    grid-column: span 12;
  }
}

@media (max-width:34.375rem) {
  .c42 {
    grid-column: span;
  }
}

@media (max-width:68.75rem) {
  .c52 {
    grid-column: span 12;
  }
}

@media (max-width:34.375rem) {
  .c52 {
    grid-column: span;
  }
}

<div>
  <div
    class="c0"
  >
    <div
      class="c1 c2"
    >
      <main
        aria-busy="false"
        aria-labelledby="main-content-title"
        class="c3"
        id="main-content"
        tabindex="-1"
      >
        <form>
          <div
            style="height: 0px;"
          >
            <div
              class="c4"
              data-strapi-header="true"
            >
              <div
                class="c5"
              >
                <a
                  class="c6"
                  href="/content-manager/undefined/api::restaurant.restaurant?page=1&pageSize=10&sort=id:ASC"
                  id="go-back"
                >
                  <svg
                    fill="none"
                    height="1rem"
                    viewBox="0 0 24 24"
                    width="1rem"
                    xmlns="http://www.w3.org/2000/svg"
                  >
                    <path
                      d="M24 13.3a.2.2 0 0 1-.2.2H5.74l8.239 8.239a.2.2 0 0 1 0 .282L12.14 23.86a.2.2 0 0 1-.282 0L.14 12.14a.2.2 0 0 1 0-.282L11.86.14a.2.2 0 0 1 .282 0L13.98 1.98a.2.2 0 0 1 0 .282L5.74 10.5H23.8c.11 0 .2.09.2.2v2.6Z"
                      fill="#212134"
                    />
                  </svg>
                  <span
                    class="c7"
                  >
                    Back
                  </span>
                </a>
              </div>
              <div
                class="c8"
              >
                <div
                  class="c9 c10"
                >
                  <h1
                    class="c11 c12"
                  >
                    Configure the view - Michka
                  </h1>
                </div>
                <button
                  aria-disabled="true"
                  class="c13 c14 c15 c16"
                  disabled=""
                  type="submit"
                >
                  <div
                    aria-hidden="true"
                    class=""
                  >
                    <svg
                      fill="none"
                      height="1rem"
                      viewBox="0 0 24 24"
                      width="1rem"
                      xmlns="http://www.w3.org/2000/svg"
                    >
                      <path
                        d="M20.727 2.97a.2.2 0 0 1 .286 0l2.85 2.89a.2.2 0 0 1 0 .28L9.554 20.854a.2.2 0 0 1-.285 0l-9.13-9.243a.2.2 0 0 1 0-.281l2.85-2.892a.2.2 0 0 1 .284 0l6.14 6.209L20.726 2.97Z"
                        fill="#212134"
                      />
                    </svg>
                  </div>
                  <span
                    class="c11 c17"
                  >
                    Save
                  </span>
                </button>
              </div>
              <p
                class="c11 c18"
              >
                Define the settings of the list view.
              </p>
            </div>
          </div>
          <div
            class="c19"
          >
            <div
              class="c20"
            >
              <div
                class="c21"
              >
                <h2
                  class="c11 c22"
                >
                  Settings
                </h2>
                <div
                  class="c23"
                >
                  <div
                    class="c24"
                  >
                    <div
                      class="c25"
                    >
                      <div
                        class="c26"
                      >
                        <div
                          class="c10"
                        >
                          <label
                            class="c11 c27 c28"
                            for=":r0:"
                          >
                            Enable search
                          </label>
                        </div>
                        <label
                          class="c29"
                        >
                          <div
                            class="c30"
                          >
                            Enable search
                          </div>
                          <div
                            class="c31 c32"
                            display="flex"
                          >
                            <div
                              aria-hidden="true"
                              class="c33 c34 c35"
                            >
                              <span
                                class="c11 c36"
                              >
                                off
                              </span>
                            </div>
                            <div
                              aria-hidden="true"
                              class="c33 c34 c37"
                            >
                              <span
                                class="c11 c38"
                              >
                                on
                              </span>
                            </div>
                            <input
                              aria-disabled="false"
                              aria-required="false"
                              checked=""
                              class="c39"
                              id=":r0:"
                              name="settings.searchable"
                              type="checkbox"
                            />
                          </div>
                        </label>
                      </div>
                    </div>
                  </div>
                  <div
                    class="c24"
                  >
                    <div
                      class="c25"
                    >
                      <div
                        class="c26"
                      >
                        <div
                          class="c10"
                        >
                          <label
                            class="c11 c27 c28"
                            for=":r2:"
                          >
                            Enable filters
                          </label>
                        </div>
                        <label
                          class="c29"
                        >
                          <div
                            class="c30"
                          >
                            Enable filters
                          </div>
                          <div
                            class="c31 c32"
                            display="flex"
                          >
                            <div
                              aria-hidden="true"
                              class="c33 c34 c35"
                            >
                              <span
                                class="c11 c36"
                              >
                                off
                              </span>
                            </div>
                            <div
                              aria-hidden="true"
                              class="c33 c34 c37"
                            >
                              <span
                                class="c11 c38"
                              >
                                on
                              </span>
                            </div>
                            <input
                              aria-disabled="false"
                              aria-required="false"
                              checked=""
                              class="c39"
                              id=":r2:"
                              name="settings.filterable"
                              type="checkbox"
                            />
                          </div>
                        </label>
                      </div>
                    </div>
                  </div>
                  <div
                    class="c24"
                  >
                    <div
                      class="c25"
                    >
                      <div
                        class="c26"
                      >
                        <div
                          class="c10"
                        >
                          <label
                            class="c11 c27 c28"
                            for=":r4:"
                          >
                            Enable bulk actions
                          </label>
                        </div>
                        <label
                          class="c29"
                        >
                          <div
                            class="c30"
                          >
                            Enable bulk actions
                          </div>
                          <div
                            class="c31 c32"
                            display="flex"
                          >
                            <div
                              aria-hidden="true"
                              class="c33 c34 c37"
                            >
                              <span
                                class="c11 c40"
                              >
                                off
                              </span>
                            </div>
                            <div
                              aria-hidden="true"
                              class="c33 c34 c35"
                            >
                              <span
                                class="c11 c36"
                              >
                                on
                              </span>
                            </div>
                            <input
                              aria-disabled="false"
                              aria-required="false"
                              class="c39"
                              id=":r4:"
                              name="settings.bulkable"
                              type="checkbox"
                            />
                          </div>
                        </label>
                      </div>
                    </div>
                  </div>
                </div>
                <div
                  class="c41"
                >
                  <div
                    class="c42"
                  >
                    <div
                      class=""
                    >
                      <div
                        class="c26"
                      >
                        <label
                          class="c11 c27 c28"
                          for="7"
                        >
                          Entries per page
                        </label>
                        <div
                          aria-autocomplete="none"
                          aria-controls="radix-0"
                          aria-describedby="7-hint 7-error"
                          aria-expanded="false"
                          aria-label="Entries per page"
                          class="c43 c23 c44"
                          data-state="closed"
                          dir="ltr"
                          id="7"
                          overflow="hidden"
                          role="combobox"
                          tabindex="0"
                        >
<<<<<<< HEAD
                          <label
                            class="c11 c27 c28"
                            for=":r6:"
                          >
                            Entries per page
                          </label>
                          <div
                            aria-autocomplete="none"
                            aria-controls="radix-:r9:"
                            aria-describedby=":r6:-hint :r6:-error"
                            aria-expanded="false"
                            aria-label="Entries per page"
                            class="c43 c23 c44"
                            data-state="closed"
                            dir="ltr"
                            id=":r6:"
                            overflow="hidden"
                            role="combobox"
                            tabindex="0"
=======
                          <span
                            class="c45 c46"
>>>>>>> c443fb2c
                          >
                            <span
                              class="c11 c47 c48"
                            >
                              <span
                                class="c49"
                              >
                                10
                              </span>
                            </span>
                          </span>
                          <span
                            class="c46"
                          >
                            <span
                              aria-hidden="true"
                              class="c50"
                            >
                              <svg
                                fill="none"
                                height="1rem"
                                viewBox="0 0 14 8"
                                width="1rem"
                                xmlns="http://www.w3.org/2000/svg"
                              >
                                <path
                                  clip-rule="evenodd"
                                  d="M14 .889a.86.86 0 0 1-.26.625L7.615 7.736A.834.834 0 0 1 7 8a.834.834 0 0 1-.615-.264L.26 1.514A.861.861 0 0 1 0 .889c0-.24.087-.45.26-.625A.834.834 0 0 1 .875 0h12.25c.237 0 .442.088.615.264a.86.86 0 0 1 .26.625Z"
                                  fill="#32324D"
                                  fill-rule="evenodd"
                                />
                              </svg>
                            </span>
<<<<<<< HEAD
                          </div>
                          <p
                            class="c11 c51"
                            id=":r6:-hint"
                          >
                            Note: You can override this value in the Collection Type settings page.
                          </p>
=======
                          </span>
>>>>>>> c443fb2c
                        </div>
                        <p
                          class="c11 c51"
                          id="7-hint"
                        >
                          Note: You can override this value in the Collection Type settings page.
                        </p>
                      </div>
                    </div>
                  </div>
                  <div
                    class="c52"
                  >
                    <div
                      class=""
                    >
                      <div
                        class="c26"
                      >
                        <label
                          class="c11 c27 c28"
                          for="9"
                        >
                          Default sort attribute
                        </label>
                        <div
                          aria-autocomplete="none"
                          aria-controls="radix-1"
                          aria-describedby="9-hint 9-error"
                          aria-expanded="false"
                          aria-label="Default sort attribute"
                          class="c43 c23 c44"
                          data-state="closed"
                          dir="ltr"
                          id="9"
                          overflow="hidden"
                          role="combobox"
                          tabindex="0"
                        >
<<<<<<< HEAD
                          <label
                            class="c11 c27 c28"
                            for=":ra:"
                          >
                            Default sort attribute
                          </label>
                          <div
                            aria-autocomplete="none"
                            aria-controls="radix-:rd:"
                            aria-describedby=":ra:-hint :ra:-error"
                            aria-expanded="false"
                            aria-label="Default sort attribute"
                            class="c43 c23 c44"
                            data-state="closed"
                            dir="ltr"
                            id=":ra:"
                            overflow="hidden"
                            role="combobox"
                            tabindex="0"
=======
                          <span
                            class="c45 c46"
>>>>>>> c443fb2c
                          >
                            <span
                              class="c11 c47 c48"
                            >
                              <span
                                class="c49"
                              >
                                id
                              </span>
                            </span>
                          </span>
                          <span
                            class="c46"
                          >
                            <span
                              aria-hidden="true"
                              class="c50"
                            >
                              <svg
                                fill="none"
                                height="1rem"
                                viewBox="0 0 14 8"
                                width="1rem"
                                xmlns="http://www.w3.org/2000/svg"
                              >
                                <path
                                  clip-rule="evenodd"
                                  d="M14 .889a.86.86 0 0 1-.26.625L7.615 7.736A.834.834 0 0 1 7 8a.834.834 0 0 1-.615-.264L.26 1.514A.861.861 0 0 1 0 .889c0-.24.087-.45.26-.625A.834.834 0 0 1 .875 0h12.25c.237 0 .442.088.615.264a.86.86 0 0 1 .26.625Z"
                                  fill="#32324D"
                                  fill-rule="evenodd"
                                />
                              </svg>
                            </span>
                          </span>
                        </div>
                      </div>
                    </div>
                  </div>
                  <div
                    class="c52"
                  >
                    <div
                      class=""
                    >
                      <div
                        class="c26"
                      >
                        <label
                          class="c11 c27 c28"
                          for="11"
                        >
                          Default sort order
                        </label>
                        <div
                          aria-autocomplete="none"
                          aria-controls="radix-2"
                          aria-describedby="11-hint 11-error"
                          aria-expanded="false"
                          aria-label="Default sort order"
                          class="c43 c23 c44"
                          data-state="closed"
                          dir="ltr"
                          id="11"
                          overflow="hidden"
                          role="combobox"
                          tabindex="0"
                        >
<<<<<<< HEAD
                          <label
                            class="c11 c27 c28"
                            for=":re:"
                          >
                            Default sort order
                          </label>
                          <div
                            aria-autocomplete="none"
                            aria-controls="radix-:rh:"
                            aria-describedby=":re:-hint :re:-error"
                            aria-expanded="false"
                            aria-label="Default sort order"
                            class="c43 c23 c44"
                            data-state="closed"
                            dir="ltr"
                            id=":re:"
                            overflow="hidden"
                            role="combobox"
                            tabindex="0"
=======
                          <span
                            class="c45 c46"
>>>>>>> c443fb2c
                          >
                            <span
                              class="c11 c47 c48"
                            >
                              <span
                                class="c49"
                              >
                                ASC
                              </span>
                            </span>
                          </span>
                          <span
                            class="c46"
                          >
                            <span
                              aria-hidden="true"
                              class="c50"
                            >
                              <svg
                                fill="none"
                                height="1rem"
                                viewBox="0 0 14 8"
                                width="1rem"
                                xmlns="http://www.w3.org/2000/svg"
                              >
                                <path
                                  clip-rule="evenodd"
                                  d="M14 .889a.86.86 0 0 1-.26.625L7.615 7.736A.834.834 0 0 1 7 8a.834.834 0 0 1-.615-.264L.26 1.514A.861.861 0 0 1 0 .889c0-.24.087-.45.26-.625A.834.834 0 0 1 .875 0h12.25c.237 0 .442.088.615.264a.86.86 0 0 1 .26.625Z"
                                  fill="#32324D"
                                  fill-rule="evenodd"
                                />
                              </svg>
                            </span>
                          </span>
                        </div>
                      </div>
                    </div>
                  </div>
                </div>
              </div>
              <div
                class="c53"
              >
                <hr
                  class="c54 c55"
                />
              </div>
              <div
                class="c56"
              >
                <h2
                  class="c11 c22"
                >
                  View
                </h2>
              </div>
              <div
                class="c57 c10"
              >
                <div
                  class="c56 c58 c59"
                  size="1"
                >
                  <div
                    class="c46"
                  >
                    <div
                      class="c60"
                    >
                      <div
                        class="c61 c8 c62"
                      >
                        <div
                          class="c46"
                        >
                          <span
                            aria-label="Move id"
                            class="c63 c64 c65"
                            draggable="true"
                            type="button"
                          >
                            <svg
                              fill="none"
                              height="1rem"
                              viewBox="0 0 24 24"
                              width="1rem"
                              xmlns="http://www.w3.org/2000/svg"
                            >
                              <path
                                d="M16.563 5.587a2.503 2.503 0 1 0 0-5.007 2.503 2.503 0 0 0 0 5.007Z"
                                fill="#212134"
                              />
                              <path
                                d="M18.487 3.083c-.012.788-.487 1.513-1.229 1.797a1.954 1.954 0 0 1-2.184-.574A1.943 1.943 0 0 1 14.9 2.11c.4-.684 1.2-1.066 1.981-.927a1.954 1.954 0 0 1 1.606 1.9c.011.748 1.17.748 1.158 0A3.138 3.138 0 0 0 17.565.17c-1.176-.423-2.567-.03-3.36.933-.83 1.002-.968 2.45-.284 3.575.678 1.124 1.993 1.674 3.273 1.431 1.432-.272 2.428-1.593 2.451-3.019.012-.753-1.147-.753-1.158-.006ZM16.563 14.372a2.503 2.503 0 1 0 0-5.007 2.503 2.503 0 0 0 0 5.007Z"
                                fill="#212134"
                              />
                              <path
                                d="M18.487 11.867c-.012.789-.487 1.513-1.229 1.797a1.954 1.954 0 0 1-2.184-.574 1.943 1.943 0 0 1-.174-2.196c.4-.684 1.2-1.066 1.981-.927.928.156 1.588.968 1.606 1.9.011.748 1.17.748 1.158 0a3.138 3.138 0 0 0-2.08-2.914c-1.176-.423-2.567-.029-3.36.933-.83 1.002-.968 2.45-.284 3.575.678 1.124 1.993 1.675 3.273 1.431 1.432-.272 2.428-1.593 2.451-3.019.012-.753-1.147-.753-1.158-.005ZM16.563 23.392a2.503 2.503 0 1 0 0-5.006 2.503 2.503 0 0 0 0 5.006Z"
                                fill="#212134"
                              />
                              <path
                                d="M18.487 20.89c-.012.787-.487 1.512-1.229 1.796a1.954 1.954 0 0 1-2.184-.574 1.943 1.943 0 0 1-.174-2.196c.4-.684 1.2-1.066 1.981-.927.928.156 1.588.967 1.606 1.9.011.748 1.17.748 1.158 0a3.138 3.138 0 0 0-2.08-2.914c-1.176-.423-2.567-.03-3.36.933-.83 1.002-.968 2.45-.284 3.575.678 1.124 1.993 1.674 3.273 1.431 1.432-.272 2.428-1.593 2.451-3.019.012-.753-1.147-.753-1.158-.006ZM7.378 5.622a2.503 2.503 0 1 0 0-5.007 2.503 2.503 0 0 0 0 5.007Z"
                                fill="#212134"
                              />
                              <path
                                d="M9.302 3.119c-.011.788-.486 1.512-1.228 1.796a1.954 1.954 0 0 1-2.185-.574 1.943 1.943 0 0 1-.173-2.196c.4-.684 1.199-1.066 1.981-.927a1.943 1.943 0 0 1 1.605 1.9c.012.748 1.17.748 1.16 0A3.138 3.138 0 0 0 8.38.205c-1.176-.423-2.567-.029-3.36.933-.83 1.002-.968 2.45-.285 3.575.678 1.124 1.994 1.675 3.274 1.431 1.431-.272 2.428-1.593 2.451-3.019.012-.753-1.147-.753-1.159-.005ZM7.378 14.406a2.503 2.503 0 1 0 0-5.006 2.503 2.503 0 0 0 0 5.006Z"
                                fill="#212134"
                              />
                              <path
                                d="M9.302 11.902c-.011.788-.486 1.513-1.228 1.797a1.954 1.954 0 0 1-2.185-.574 1.943 1.943 0 0 1-.173-2.196c.4-.684 1.199-1.066 1.981-.927a1.943 1.943 0 0 1 1.605 1.9c.012.748 1.17.748 1.16 0A3.138 3.138 0 0 0 8.38 8.988c-1.176-.423-2.567-.03-3.36.933-.83 1.002-.968 2.45-.285 3.575.678 1.124 1.994 1.674 3.274 1.431 1.431-.272 2.428-1.593 2.451-3.019.012-.753-1.147-.753-1.159-.006ZM7.378 23.427a2.503 2.503 0 1 0 0-5.007 2.503 2.503 0 0 0 0 5.007Z"
                                fill="#212134"
                              />
                              <path
                                d="M9.302 20.924c-.011.788-.486 1.513-1.228 1.797a1.954 1.954 0 0 1-2.185-.574 1.943 1.943 0 0 1-.173-2.196c.4-.684 1.199-1.066 1.981-.927.933.156 1.594.967 1.605 1.9.012.748 1.17.748 1.16 0A3.139 3.139 0 0 0 8.38 18.01c-1.176-.423-2.567-.03-3.36.933-.83 1.002-.968 2.45-.285 3.569.678 1.124 1.994 1.675 3.274 1.431 1.431-.272 2.428-1.593 2.451-3.019.012-.747-1.147-.747-1.159 0Z"
                                fill="#212134"
                              />
                            </svg>
                          </span>
                          <span
                            class="c11 c66"
                          >
                            id
                          </span>
                        </div>
                        <div
                          class="c67 c10"
                        >
                          <button
                            aria-label="Edit id"
                            class="c64"
                            type="button"
                          >
                            <svg
                              fill="none"
                              height="1rem"
                              viewBox="0 0 24 24"
                              width="1rem"
                              xmlns="http://www.w3.org/2000/svg"
                            >
                              <path
                                clip-rule="evenodd"
                                d="M23.604 3.514c.528.528.528 1.36 0 1.887l-2.622 2.607-4.99-4.99L18.6.396a1.322 1.322 0 0 1 1.887 0l3.118 3.118ZM0 24v-4.99l14.2-14.2 4.99 4.99L4.99 24H0Z"
                                fill="#212134"
                                fill-rule="evenodd"
                              />
                            </svg>
                          </button>
                          <button
                            aria-label="Delete id"
                            class="c64"
                            data-testid="delete-id"
                            type="button"
                          >
                            <svg
                              fill="none"
                              height="1rem"
                              viewBox="0 0 24 24"
                              width="1rem"
                              xmlns="http://www.w3.org/2000/svg"
                            >
                              <path
                                d="M24 2.417 21.583 0 12 9.583 2.417 0 0 2.417 9.583 12 0 21.583 2.417 24 12 14.417 21.583 24 24 21.583 14.417 12 24 2.417Z"
                                fill="#212134"
                              />
                            </svg>
                          </button>
                        </div>
                      </div>
                    </div>
                    <div
                      class="c60"
                    >
                      <div
                        class="c61 c8 c62"
                      >
                        <div
                          class="c46"
                        >
                          <span
                            aria-label="Move address"
                            class="c63 c64 c65"
                            draggable="true"
                            type="button"
                          >
                            <svg
                              fill="none"
                              height="1rem"
                              viewBox="0 0 24 24"
                              width="1rem"
                              xmlns="http://www.w3.org/2000/svg"
                            >
                              <path
                                d="M16.563 5.587a2.503 2.503 0 1 0 0-5.007 2.503 2.503 0 0 0 0 5.007Z"
                                fill="#212134"
                              />
                              <path
                                d="M18.487 3.083c-.012.788-.487 1.513-1.229 1.797a1.954 1.954 0 0 1-2.184-.574A1.943 1.943 0 0 1 14.9 2.11c.4-.684 1.2-1.066 1.981-.927a1.954 1.954 0 0 1 1.606 1.9c.011.748 1.17.748 1.158 0A3.138 3.138 0 0 0 17.565.17c-1.176-.423-2.567-.03-3.36.933-.83 1.002-.968 2.45-.284 3.575.678 1.124 1.993 1.674 3.273 1.431 1.432-.272 2.428-1.593 2.451-3.019.012-.753-1.147-.753-1.158-.006ZM16.563 14.372a2.503 2.503 0 1 0 0-5.007 2.503 2.503 0 0 0 0 5.007Z"
                                fill="#212134"
                              />
                              <path
                                d="M18.487 11.867c-.012.789-.487 1.513-1.229 1.797a1.954 1.954 0 0 1-2.184-.574 1.943 1.943 0 0 1-.174-2.196c.4-.684 1.2-1.066 1.981-.927.928.156 1.588.968 1.606 1.9.011.748 1.17.748 1.158 0a3.138 3.138 0 0 0-2.08-2.914c-1.176-.423-2.567-.029-3.36.933-.83 1.002-.968 2.45-.284 3.575.678 1.124 1.993 1.675 3.273 1.431 1.432-.272 2.428-1.593 2.451-3.019.012-.753-1.147-.753-1.158-.005ZM16.563 23.392a2.503 2.503 0 1 0 0-5.006 2.503 2.503 0 0 0 0 5.006Z"
                                fill="#212134"
                              />
                              <path
                                d="M18.487 20.89c-.012.787-.487 1.512-1.229 1.796a1.954 1.954 0 0 1-2.184-.574 1.943 1.943 0 0 1-.174-2.196c.4-.684 1.2-1.066 1.981-.927.928.156 1.588.967 1.606 1.9.011.748 1.17.748 1.158 0a3.138 3.138 0 0 0-2.08-2.914c-1.176-.423-2.567-.03-3.36.933-.83 1.002-.968 2.45-.284 3.575.678 1.124 1.993 1.674 3.273 1.431 1.432-.272 2.428-1.593 2.451-3.019.012-.753-1.147-.753-1.158-.006ZM7.378 5.622a2.503 2.503 0 1 0 0-5.007 2.503 2.503 0 0 0 0 5.007Z"
                                fill="#212134"
                              />
                              <path
                                d="M9.302 3.119c-.011.788-.486 1.512-1.228 1.796a1.954 1.954 0 0 1-2.185-.574 1.943 1.943 0 0 1-.173-2.196c.4-.684 1.199-1.066 1.981-.927a1.943 1.943 0 0 1 1.605 1.9c.012.748 1.17.748 1.16 0A3.138 3.138 0 0 0 8.38.205c-1.176-.423-2.567-.029-3.36.933-.83 1.002-.968 2.45-.285 3.575.678 1.124 1.994 1.675 3.274 1.431 1.431-.272 2.428-1.593 2.451-3.019.012-.753-1.147-.753-1.159-.005ZM7.378 14.406a2.503 2.503 0 1 0 0-5.006 2.503 2.503 0 0 0 0 5.006Z"
                                fill="#212134"
                              />
                              <path
                                d="M9.302 11.902c-.011.788-.486 1.513-1.228 1.797a1.954 1.954 0 0 1-2.185-.574 1.943 1.943 0 0 1-.173-2.196c.4-.684 1.199-1.066 1.981-.927a1.943 1.943 0 0 1 1.605 1.9c.012.748 1.17.748 1.16 0A3.138 3.138 0 0 0 8.38 8.988c-1.176-.423-2.567-.03-3.36.933-.83 1.002-.968 2.45-.285 3.575.678 1.124 1.994 1.674 3.274 1.431 1.431-.272 2.428-1.593 2.451-3.019.012-.753-1.147-.753-1.159-.006ZM7.378 23.427a2.503 2.503 0 1 0 0-5.007 2.503 2.503 0 0 0 0 5.007Z"
                                fill="#212134"
                              />
                              <path
                                d="M9.302 20.924c-.011.788-.486 1.513-1.228 1.797a1.954 1.954 0 0 1-2.185-.574 1.943 1.943 0 0 1-.173-2.196c.4-.684 1.199-1.066 1.981-.927.933.156 1.594.967 1.605 1.9.012.748 1.17.748 1.16 0A3.139 3.139 0 0 0 8.38 18.01c-1.176-.423-2.567-.03-3.36.933-.83 1.002-.968 2.45-.285 3.569.678 1.124 1.994 1.675 3.274 1.431 1.431-.272 2.428-1.593 2.451-3.019.012-.747-1.147-.747-1.159 0Z"
                                fill="#212134"
                              />
                            </svg>
                          </span>
                          <span
                            class="c11 c66"
                          >
                            address
                          </span>
                        </div>
                        <div
                          class="c67 c10"
                        >
                          <button
                            aria-label="Edit address"
                            class="c64"
                            type="button"
                          >
                            <svg
                              fill="none"
                              height="1rem"
                              viewBox="0 0 24 24"
                              width="1rem"
                              xmlns="http://www.w3.org/2000/svg"
                            >
                              <path
                                clip-rule="evenodd"
                                d="M23.604 3.514c.528.528.528 1.36 0 1.887l-2.622 2.607-4.99-4.99L18.6.396a1.322 1.322 0 0 1 1.887 0l3.118 3.118ZM0 24v-4.99l14.2-14.2 4.99 4.99L4.99 24H0Z"
                                fill="#212134"
                                fill-rule="evenodd"
                              />
                            </svg>
                          </button>
                          <button
                            aria-label="Delete address"
                            class="c64"
                            data-testid="delete-address"
                            type="button"
                          >
                            <svg
                              fill="none"
                              height="1rem"
                              viewBox="0 0 24 24"
                              width="1rem"
                              xmlns="http://www.w3.org/2000/svg"
                            >
                              <path
                                d="M24 2.417 21.583 0 12 9.583 2.417 0 0 2.417 9.583 12 0 21.583 2.417 24 12 14.417 21.583 24 24 21.583 14.417 12 24 2.417Z"
                                fill="#212134"
                              />
                            </svg>
                          </button>
                        </div>
                      </div>
                    </div>
                  </div>
                </div>
                <div
                  class="c56 c68 c69"
                >
                  <div>
                    <span>
                      <button
                        aria-controls=":ri:"
                        aria-disabled="false"
                        aria-expanded="false"
                        aria-haspopup="true"
                        aria-labelledby=":rj:"
                        class="c70 c34 c15 c71"
                        data-testid="add-field"
                        tabindex="0"
                        type="button"
                      >
                        <span
                          class="c30"
                        >
                          Add a field
                        </span>
                        <svg
                          aria-hidden="true"
                          fill="none"
                          focusable="false"
                          height="1rem"
                          viewBox="0 0 24 24"
                          width="1rem"
                          xmlns="http://www.w3.org/2000/svg"
                        >
                          <path
                            d="M24 13.604a.3.3 0 0 1-.3.3h-9.795V23.7a.3.3 0 0 1-.3.3h-3.21a.3.3 0 0 1-.3-.3v-9.795H.3a.3.3 0 0 1-.3-.3v-3.21a.3.3 0 0 1 .3-.3h9.795V.3a.3.3 0 0 1 .3-.3h3.21a.3.3 0 0 1 .3.3v9.795H23.7a.3.3 0 0 1 .3.3v3.21Z"
                            fill="#212134"
                          />
                        </svg>
                      </button>
                    </span>
                  </div>
                </div>
              </div>
            </div>
          </div>
        </form>
      </main>
    </div>
  </div>
  <div
    class="c30"
  >
    <p
      aria-live="polite"
      aria-relevant="all"
      id="live-region-log"
      role="log"
    />
    <p
      aria-live="polite"
      aria-relevant="all"
      id="live-region-status"
      role="status"
    />
    <p
      aria-live="assertive"
      aria-relevant="all"
      id="live-region-alert"
      role="alert"
    />
  </div>
</div>
`;

exports[`ADMIN | CM | LV | Configure the view should add field 1`] = `
.c1 {
  padding-bottom: 56px;
}

.c4 {
  background: #f6f6f9;
  padding-top: 24px;
  padding-right: 56px;
  padding-bottom: 40px;
  padding-left: 56px;
}

.c5 {
  padding-bottom: 8px;
}

.c9 {
  min-width: 0;
}

.c13 {
  background: #4945ff;
  padding: 8px;
  padding-right: 16px;
  padding-left: 16px;
  border-radius: 4px;
  border-color: #4945ff;
  border: 1px solid #4945ff;
  cursor: pointer;
}

.c19 {
  padding-right: 56px;
  padding-left: 56px;
}

.c20 {
  background: #ffffff;
  padding-top: 24px;
  padding-right: 32px;
  padding-bottom: 24px;
  padding-left: 32px;
  border-radius: 4px;
  box-shadow: 0px 1px 4px rgba(33,33,52,0.1);
}

.c24 {
  width: 100%;
}

.c31 {
  background: #f6f6f9;
  padding: 4px;
  border-radius: 4px;
  border-style: solid;
  border-width: 1px;
  border-color: #dcdce4;
  display: -webkit-box;
  display: -webkit-flex;
  display: -ms-flexbox;
  display: flex;
}

.c33 {
  padding-right: 12px;
  padding-left: 12px;
  border-radius: 4px;
}

.c43 {
  background: #ffffff;
  padding-right: 12px;
  padding-left: 12px;
  border-radius: 4px;
  position: relative;
  overflow: hidden;
  width: 100%;
  cursor: default;
}

.c45 {
  -webkit-flex: 1;
  -ms-flex: 1;
  flex: 1;
}

.c53 {
  padding-top: 24px;
  padding-bottom: 24px;
}

.c54 {
  background: #eaeaef;
}

.c56 {
  padding-bottom: 16px;
}

.c57 {
  padding-top: 16px;
  padding-right: 16px;
  padding-left: 16px;
  border-radius: 4px;
  border-style: dashed;
  border-width: 1px;
  border-color: #c0c0cf;
}

.c61 {
  background: #f6f6f9;
  border-radius: 4px;
  border-color: #eaeaef;
  border: 1px solid #eaeaef;
}

.c67 {
  padding-left: 12px;
}

.c70 {
  background: #ffffff;
  padding: 8px;
  border-radius: 4px;
  border-color: #dcdce4;
  border: 1px solid #dcdce4;
  width: 2rem;
  height: 2rem;
  cursor: pointer;
}

.c12 {
  font-weight: 600;
  font-size: 2rem;
  line-height: 1.25;
  color: #32324d;
}

.c17 {
  font-size: 0.75rem;
  line-height: 1.33;
  font-weight: 600;
  line-height: 0;
  color: #ffffff;
}

.c18 {
  font-size: 1rem;
  line-height: 1.5;
  color: #666687;
}

.c22 {
  font-weight: 500;
  font-size: 1rem;
  line-height: 1.25;
  color: #32324d;
}

.c27 {
  font-size: 0.75rem;
  line-height: 1.33;
  font-weight: 600;
  color: #32324d;
}

.c36 {
  font-size: 0.75rem;
  line-height: 1.33;
  font-weight: 600;
  color: #666687;
  text-transform: uppercase;
}

.c38 {
  font-size: 0.75rem;
  line-height: 1.33;
  font-weight: 600;
  color: #4945ff;
  text-transform: uppercase;
}

.c40 {
  font-size: 0.75rem;
  line-height: 1.33;
  font-weight: 600;
  color: #b72b1a;
  text-transform: uppercase;
}

.c47 {
  font-size: 0.875rem;
  line-height: 1.43;
  display: block;
  white-space: nowrap;
  overflow: hidden;
  text-overflow: ellipsis;
  color: #32324d;
}

.c51 {
  font-size: 0.75rem;
  line-height: 1.33;
  color: #666687;
}

.c66 {
  font-size: 0.875rem;
  line-height: 1.43;
  font-weight: 600;
  color: #32324d;
}

.c8 {
  -webkit-align-items: center;
  -webkit-box-align: center;
  -ms-flex-align: center;
  align-items: center;
  display: -webkit-box;
  display: -webkit-flex;
  display: -ms-flexbox;
  display: flex;
  -webkit-flex-direction: row;
  -ms-flex-direction: row;
  flex-direction: row;
  -webkit-box-pack: justify;
  -webkit-justify-content: space-between;
  -ms-flex-pack: justify;
  justify-content: space-between;
}

.c10 {
  -webkit-align-items: center;
  -webkit-box-align: center;
  -ms-flex-align: center;
  align-items: center;
  display: -webkit-box;
  display: -webkit-flex;
  display: -ms-flexbox;
  display: flex;
  -webkit-flex-direction: row;
  -ms-flex-direction: row;
  flex-direction: row;
}

.c14 {
  -webkit-align-items: center;
  -webkit-box-align: center;
  -ms-flex-align: center;
  align-items: center;
  display: -webkit-box;
  display: -webkit-flex;
  display: -ms-flexbox;
  display: flex;
  -webkit-flex-direction: row;
  -ms-flex-direction: row;
  flex-direction: row;
  gap: 8px;
}

.c21 {
  -webkit-align-items: stretch;
  -webkit-box-align: stretch;
  -ms-flex-align: stretch;
  align-items: stretch;
  display: -webkit-box;
  display: -webkit-flex;
  display: -ms-flexbox;
  display: flex;
  -webkit-flex-direction: column;
  -ms-flex-direction: column;
  flex-direction: column;
  gap: 16px;
}

.c23 {
  -webkit-align-items: center;
  -webkit-box-align: center;
  -ms-flex-align: center;
  align-items: center;
  display: -webkit-box;
  display: -webkit-flex;
  display: -ms-flexbox;
  display: flex;
  -webkit-flex-direction: row;
  -ms-flex-direction: row;
  flex-direction: row;
  gap: 16px;
  -webkit-box-pack: justify;
  -webkit-justify-content: space-between;
  -ms-flex-pack: justify;
  justify-content: space-between;
}

.c26 {
  -webkit-align-items: stretch;
  -webkit-box-align: stretch;
  -ms-flex-align: stretch;
  align-items: stretch;
  display: -webkit-box;
  display: -webkit-flex;
  display: -ms-flexbox;
  display: flex;
  -webkit-flex-direction: column;
  -ms-flex-direction: column;
  flex-direction: column;
  gap: 4px;
}

.c34 {
  -webkit-align-items: center;
  -webkit-box-align: center;
  -ms-flex-align: center;
  align-items: center;
  display: -webkit-box;
  display: -webkit-flex;
  display: -ms-flexbox;
  display: flex;
  -webkit-flex-direction: row;
  -ms-flex-direction: row;
  flex-direction: row;
  -webkit-box-pack: center;
  -webkit-justify-content: center;
  -ms-flex-pack: center;
  justify-content: center;
}

.c46 {
  -webkit-align-items: center;
  -webkit-box-align: center;
  -ms-flex-align: center;
  align-items: center;
  display: -webkit-box;
  display: -webkit-flex;
  display: -ms-flexbox;
  display: flex;
  -webkit-flex-direction: row;
  -ms-flex-direction: row;
  flex-direction: row;
  gap: 12px;
}

.c15 {
  position: relative;
  outline: none;
}

.c15 > svg {
  height: 12px;
  width: 12px;
}

.c15 > svg > g,
.c15 > svg path {
  fill: #ffffff;
}

.c15[aria-disabled='true'] {
  pointer-events: none;
}

.c15:after {
  -webkit-transition-property: all;
  transition-property: all;
  -webkit-transition-duration: 0.2s;
  transition-duration: 0.2s;
  border-radius: 8px;
  content: '';
  position: absolute;
  top: -4px;
  bottom: -4px;
  left: -4px;
  right: -4px;
  border: 2px solid transparent;
}

.c15:focus-visible {
  outline: none;
}

.c15:focus-visible:after {
  border-radius: 8px;
  content: '';
  position: absolute;
  top: -5px;
  bottom: -5px;
  left: -5px;
  right: -5px;
  border: 2px solid #4945ff;
}

.c30 {
  border: 0;
  -webkit-clip: rect(0 0 0 0);
  clip: rect(0 0 0 0);
  height: 1px;
  margin: -1px;
  overflow: hidden;
  padding: 0;
  position: absolute;
  width: 1px;
}

.c16 {
  height: 2rem;
}

.c16[aria-disabled='true'] {
  border: 1px solid #dcdce4;
  background: #eaeaef;
}

.c16[aria-disabled='true'] .c11 {
  color: #666687;
}

.c16[aria-disabled='true'] svg > g,.c16[aria-disabled='true'] svg path {
  fill: #666687;
}

.c16[aria-disabled='true']:active {
  border: 1px solid #dcdce4;
  background: #eaeaef;
}

.c16[aria-disabled='true']:active .c11 {
  color: #666687;
}

.c16[aria-disabled='true']:active svg > g,.c16[aria-disabled='true']:active svg path {
  fill: #666687;
}

.c16:hover {
  border: 1px solid #7b79ff;
  background: #7b79ff;
}

.c16:active {
  border: 1px solid #4945ff;
  background: #4945ff;
}

.c16 svg > g,
.c16 svg path {
  fill: #ffffff;
}

.c28 {
  display: -webkit-box;
  display: -webkit-flex;
  display: -ms-flexbox;
  display: flex;
  -webkit-align-items: center;
  -webkit-box-align: center;
  -ms-flex-align: center;
  align-items: center;
}

.c44 {
  border: 1px solid #dcdce4;
  min-height: 2.5rem;
  outline: none;
  box-shadow: 0;
  -webkit-transition-property: border-color,box-shadow,fill;
  transition-property: border-color,box-shadow,fill;
  -webkit-transition-duration: 0.2s;
  transition-duration: 0.2s;
}

.c44[aria-disabled='true'] {
  color: #666687;
}

.c44:focus-visible {
  outline: none;
}

.c44:focus-within {
  border: 1px solid #4945ff;
  box-shadow: #4945ff 0px 0px 0px 2px;
}

.c50 > svg {
  width: 0.375rem;
}

.c50 > svg > path {
  fill: #666687;
}

.c48 {
  -webkit-flex: 1;
  -ms-flex: 1;
  flex: 1;
}

.c49 {
  display: -webkit-box;
  display: -webkit-flex;
  display: -ms-flexbox;
  display: flex;
  gap: 4px;
  -webkit-flex-wrap: wrap;
  -ms-flex-wrap: wrap;
  flex-wrap: wrap;
}

.c72[data-state='checked'] .c11 {
  font-weight: bold;
  color: #4945ff;
}

.c55 {
  height: 1px;
  border: none;
  -webkit-flex-shrink: 0;
  -ms-flex-negative: 0;
  flex-shrink: 0;
  margin: 0;
}

.c41 {
  display: grid;
  grid-template-columns: repeat(12,1fr);
  gap: 16px;
}

.c42 {
  grid-column: span 6;
  max-width: 100%;
}

.c52 {
  grid-column: span 3;
  max-width: 100%;
}

.c71 svg > g,
.c71 svg path {
  fill: #8e8ea9;
}

.c71:hover svg > g,
.c71:hover svg path {
  fill: #666687;
}

.c71:active svg > g,
.c71:active svg path {
  fill: #a5a5ba;
}

.c71[aria-disabled='true'] svg path {
  fill: #666687;
}

.c0 {
  display: grid;
  grid-template-columns: 1fr;
}

.c2 {
  overflow-x: hidden;
}

.c3:focus-visible {
  outline: none;
}

.c29 {
  position: relative;
  display: inline-block;
  z-index: 0;
  width: 100%;
}

.c32 {
  overflow: hidden;
  -webkit-flex-wrap: wrap;
  -ms-flex-wrap: wrap;
  flex-wrap: wrap;
  outline: none;
  box-shadow: 0;
  -webkit-transition-property: border-color,box-shadow,fill;
  transition-property: border-color,box-shadow,fill;
  -webkit-transition-duration: 0.2s;
  transition-duration: 0.2s;
}

.c32:focus-within {
  border: 1px solid #4945ff;
  box-shadow: #4945ff 0px 0px 0px 2px;
}

.c35 {
  background-color: transparent;
  border: 1px solid #f6f6f9;
  position: relative;
  -webkit-user-select: none;
  -moz-user-select: none;
  -ms-user-select: none;
  user-select: none;
  z-index: 2;
  -webkit-flex: 1 1 50%;
  -ms-flex: 1 1 50%;
  flex: 1 1 50%;
  padding-top: 6px;
  padding-bottom: 6px;
}

.c37 {
  background-color: #ffffff;
  border: 1px solid #dcdce4;
  position: relative;
  -webkit-user-select: none;
  -moz-user-select: none;
  -ms-user-select: none;
  user-select: none;
  z-index: 2;
  -webkit-flex: 1 1 50%;
  -ms-flex: 1 1 50%;
  flex: 1 1 50%;
  padding-top: 6px;
  padding-bottom: 6px;
}

.c39 {
  height: 100%;
  left: 0;
  opacity: 0;
  position: absolute;
  top: 0;
  z-index: 1;
  width: 100%;
}

.c25 {
  max-width: 320px;
}

.c7 {
  font-size: 0.875rem;
  line-height: 1.43;
  color: #4945ff;
}

.c6 {
  display: -webkit-inline-box;
  display: -webkit-inline-flex;
  display: -ms-inline-flexbox;
  display: inline-flex;
  -webkit-align-items: center;
  -webkit-box-align: center;
  -ms-flex-align: center;
  align-items: center;
  -webkit-text-decoration: none;
  text-decoration: none;
  gap: 8px;
  position: relative;
  outline: none;
}

.c6 svg {
  font-size: 0.625rem;
}

.c6 svg path {
  fill: #4945ff;
}

.c6:hover {
  color: #7b79ff;
}

.c6:active {
  color: #271fe0;
}

.c6:after {
  -webkit-transition-property: all;
  transition-property: all;
  -webkit-transition-duration: 0.2s;
  transition-duration: 0.2s;
  border-radius: 8px;
  content: '';
  position: absolute;
  top: -4px;
  bottom: -4px;
  left: -4px;
  right: -4px;
  border: 2px solid transparent;
}

.c6:focus-visible {
  outline: none;
}

.c6:focus-visible:after {
  border-radius: 8px;
  content: '';
  position: absolute;
  top: -5px;
  bottom: -5px;
  left: -5px;
  right: -5px;
  border: 2px solid #4945ff;
}

.c64 {
  display: -webkit-box;
  display: -webkit-flex;
  display: -ms-flexbox;
  display: flex;
  -webkit-align-items: center;
  -webkit-box-align: center;
  -ms-flex-align: center;
  align-items: center;
  height: 32px;
}

.c64:last-child {
  padding: 0 12px;
}

.c65 {
  padding: 0 12px;
  border-right: 1px solid #eaeaef;
  cursor: all-scroll;
}

.c65 svg {
  width: 0.75rem;
  height: 0.75rem;
}

.c62 {
  max-height: 2rem;
  cursor: pointer;
}

.c62 svg {
  width: 0.625rem;
  height: 0.625rem;
}

.c62 svg path {
  fill: #666687;
}

.c62:hover {
  background-color: #f0f0ff;
  border-color: #d9d8ff;
}

.c62:hover svg path {
  fill: #4945ff;
}

.c62:hover .c11 {
  color: #4945ff;
}

.c62:hover .c63 {
  border-right: 1px solid #d9d8ff;
}

.c60:last-child {
  padding-right: 12px;
}

.c58 {
  -webkit-flex: 1;
  -ms-flex: 1;
  flex: 1;
}

.c68 {
  -webkit-flex: auto;
  -ms-flex: auto;
  flex: auto;
}

.c59 {
  overflow-x: scroll;
  overflow-y: hidden;
}

.c69 {
  max-width: 2rem;
}

@media (max-width:68.75rem) {
  .c42 {
    grid-column: span 12;
  }
}

@media (max-width:34.375rem) {
  .c42 {
    grid-column: span;
  }
}

@media (max-width:68.75rem) {
  .c52 {
    grid-column: span 12;
  }
}

@media (max-width:34.375rem) {
  .c52 {
    grid-column: span;
  }
}

<div>
  <div
    aria-hidden="true"
    class="c0"
    data-aria-hidden="true"
  >
    <div
      class="c1 c2"
    >
      <main
        aria-busy="false"
        aria-labelledby="main-content-title"
        class="c3"
        id="main-content"
        tabindex="-1"
      >
        <form>
          <div
            style="height: 0px;"
          >
            <div
              class="c4"
              data-strapi-header="true"
            >
              <div
                class="c5"
              >
                <a
                  class="c6"
                  href="/content-manager/undefined/api::restaurant.restaurant?page=1&pageSize=10&sort=id:ASC"
                  id="go-back"
                >
                  <svg
                    fill="none"
                    height="1rem"
                    viewBox="0 0 24 24"
                    width="1rem"
                    xmlns="http://www.w3.org/2000/svg"
                  >
                    <path
                      d="M24 13.3a.2.2 0 0 1-.2.2H5.74l8.239 8.239a.2.2 0 0 1 0 .282L12.14 23.86a.2.2 0 0 1-.282 0L.14 12.14a.2.2 0 0 1 0-.282L11.86.14a.2.2 0 0 1 .282 0L13.98 1.98a.2.2 0 0 1 0 .282L5.74 10.5H23.8c.11 0 .2.09.2.2v2.6Z"
                      fill="#212134"
                    />
                  </svg>
                  <span
                    class="c7"
                  >
                    Back
                  </span>
                </a>
              </div>
              <div
                class="c8"
              >
                <div
                  class="c9 c10"
                >
                  <h1
                    class="c11 c12"
                  >
                    Configure the view - Michka
                  </h1>
                </div>
                <button
                  aria-disabled="false"
                  class="c13 c14 c15 c16"
                  type="submit"
                >
                  <div
                    aria-hidden="true"
                    class=""
                  >
                    <svg
                      fill="none"
                      height="1rem"
                      viewBox="0 0 24 24"
                      width="1rem"
                      xmlns="http://www.w3.org/2000/svg"
                    >
                      <path
                        d="M20.727 2.97a.2.2 0 0 1 .286 0l2.85 2.89a.2.2 0 0 1 0 .28L9.554 20.854a.2.2 0 0 1-.285 0l-9.13-9.243a.2.2 0 0 1 0-.281l2.85-2.892a.2.2 0 0 1 .284 0l6.14 6.209L20.726 2.97Z"
                        fill="#212134"
                      />
                    </svg>
                  </div>
                  <span
                    class="c11 c17"
                  >
                    Save
                  </span>
                </button>
              </div>
              <p
                class="c11 c18"
              >
                Define the settings of the list view.
              </p>
            </div>
          </div>
          <div
            class="c19"
          >
            <div
              class="c20"
            >
              <div
                class="c21"
              >
                <h2
                  class="c11 c22"
                >
                  Settings
                </h2>
                <div
                  class="c23"
                >
                  <div
                    class="c24"
                  >
                    <div
                      class="c25"
                    >
                      <div
                        class="c26"
                      >
                        <div
                          class="c10"
                        >
                          <label
                            class="c11 c27 c28"
                            for=":r1u:"
                          >
                            Enable search
                          </label>
                        </div>
                        <label
                          class="c29"
                        >
                          <div
                            class="c30"
                          >
                            Enable search
                          </div>
                          <div
                            class="c31 c32"
                            display="flex"
                          >
                            <div
                              aria-hidden="true"
                              class="c33 c34 c35"
                            >
                              <span
                                class="c11 c36"
                              >
                                off
                              </span>
                            </div>
                            <div
                              aria-hidden="true"
                              class="c33 c34 c37"
                            >
                              <span
                                class="c11 c38"
                              >
                                on
                              </span>
                            </div>
                            <input
                              aria-disabled="false"
                              aria-required="false"
                              checked=""
                              class="c39"
                              id=":r1u:"
                              name="settings.searchable"
                              type="checkbox"
                            />
                          </div>
                        </label>
                      </div>
                    </div>
                  </div>
                  <div
                    class="c24"
                  >
                    <div
                      class="c25"
                    >
                      <div
                        class="c26"
                      >
                        <div
                          class="c10"
                        >
                          <label
                            class="c11 c27 c28"
                            for=":r20:"
                          >
                            Enable filters
                          </label>
                        </div>
                        <label
                          class="c29"
                        >
                          <div
                            class="c30"
                          >
                            Enable filters
                          </div>
                          <div
                            class="c31 c32"
                            display="flex"
                          >
                            <div
                              aria-hidden="true"
                              class="c33 c34 c35"
                            >
                              <span
                                class="c11 c36"
                              >
                                off
                              </span>
                            </div>
                            <div
                              aria-hidden="true"
                              class="c33 c34 c37"
                            >
                              <span
                                class="c11 c38"
                              >
                                on
                              </span>
                            </div>
                            <input
                              aria-disabled="false"
                              aria-required="false"
                              checked=""
                              class="c39"
                              id=":r20:"
                              name="settings.filterable"
                              type="checkbox"
                            />
                          </div>
                        </label>
                      </div>
                    </div>
                  </div>
                  <div
                    class="c24"
                  >
                    <div
                      class="c25"
                    >
                      <div
                        class="c26"
                      >
                        <div
                          class="c10"
                        >
                          <label
                            class="c11 c27 c28"
                            for=":r22:"
                          >
                            Enable bulk actions
                          </label>
                        </div>
                        <label
                          class="c29"
                        >
                          <div
                            class="c30"
                          >
                            Enable bulk actions
                          </div>
                          <div
                            class="c31 c32"
                            display="flex"
                          >
                            <div
                              aria-hidden="true"
                              class="c33 c34 c37"
                            >
                              <span
                                class="c11 c40"
                              >
                                off
                              </span>
                            </div>
                            <div
                              aria-hidden="true"
                              class="c33 c34 c35"
                            >
                              <span
                                class="c11 c36"
                              >
                                on
                              </span>
                            </div>
                            <input
                              aria-disabled="false"
                              aria-required="false"
                              class="c39"
                              id=":r22:"
                              name="settings.bulkable"
                              type="checkbox"
                            />
                          </div>
                        </label>
                      </div>
                    </div>
                  </div>
                </div>
                <div
                  class="c41"
                >
                  <div
                    class="c42"
                  >
                    <div
                      class=""
                    >
                      <div
                        class="c26"
                      >
                        <label
                          class="c11 c27 c28"
                          for="45"
                        >
                          Entries per page
                        </label>
                        <div
                          aria-autocomplete="none"
                          aria-controls="radix-24"
                          aria-describedby="45-hint 45-error"
                          aria-expanded="false"
                          aria-label="Entries per page"
                          class="c43 c23 c44"
                          data-state="closed"
                          dir="ltr"
                          id="45"
                          overflow="hidden"
                          role="combobox"
                          tabindex="0"
                        >
<<<<<<< HEAD
                          <label
                            class="c11 c27 c28"
                            for=":r24:"
                          >
                            Entries per page
                          </label>
                          <div
                            aria-autocomplete="none"
                            aria-controls="radix-:r27:"
                            aria-describedby=":r24:-hint :r24:-error"
                            aria-expanded="false"
                            aria-label="Entries per page"
                            class="c43 c23 c44"
                            data-state="closed"
                            dir="ltr"
                            id=":r24:"
                            overflow="hidden"
                            role="combobox"
                            tabindex="0"
=======
                          <span
                            class="c45 c46"
>>>>>>> c443fb2c
                          >
                            <span
                              class="c11 c47 c48"
                            >
                              <span
                                class="c49"
                              >
                                10
                              </span>
                            </span>
                          </span>
                          <span
                            class="c46"
                          >
                            <span
                              aria-hidden="true"
                              class="c50"
                            >
                              <svg
                                fill="none"
                                height="1rem"
                                viewBox="0 0 14 8"
                                width="1rem"
                                xmlns="http://www.w3.org/2000/svg"
                              >
                                <path
                                  clip-rule="evenodd"
                                  d="M14 .889a.86.86 0 0 1-.26.625L7.615 7.736A.834.834 0 0 1 7 8a.834.834 0 0 1-.615-.264L.26 1.514A.861.861 0 0 1 0 .889c0-.24.087-.45.26-.625A.834.834 0 0 1 .875 0h12.25c.237 0 .442.088.615.264a.86.86 0 0 1 .26.625Z"
                                  fill="#32324D"
                                  fill-rule="evenodd"
                                />
                              </svg>
                            </span>
<<<<<<< HEAD
                          </div>
                          <p
                            class="c11 c51"
                            id=":r24:-hint"
                          >
                            Note: You can override this value in the Collection Type settings page.
                          </p>
=======
                          </span>
>>>>>>> c443fb2c
                        </div>
                        <p
                          class="c11 c51"
                          id="45-hint"
                        >
                          Note: You can override this value in the Collection Type settings page.
                        </p>
                      </div>
                    </div>
                  </div>
                  <div
                    class="c52"
                  >
                    <div
                      class=""
                    >
                      <div
                        class="c26"
                      >
                        <label
                          class="c11 c27 c28"
                          for="47"
                        >
                          Default sort attribute
                        </label>
                        <div
                          aria-autocomplete="none"
                          aria-controls="radix-25"
                          aria-describedby="47-hint 47-error"
                          aria-expanded="false"
                          aria-label="Default sort attribute"
                          class="c43 c23 c44"
                          data-state="closed"
                          dir="ltr"
                          id="47"
                          overflow="hidden"
                          role="combobox"
                          tabindex="0"
                        >
<<<<<<< HEAD
                          <label
                            class="c11 c27 c28"
                            for=":r28:"
                          >
                            Default sort attribute
                          </label>
                          <div
                            aria-autocomplete="none"
                            aria-controls="radix-:r2b:"
                            aria-describedby=":r28:-hint :r28:-error"
                            aria-expanded="false"
                            aria-label="Default sort attribute"
                            class="c43 c23 c44"
                            data-state="closed"
                            dir="ltr"
                            id=":r28:"
                            overflow="hidden"
                            role="combobox"
                            tabindex="0"
=======
                          <span
                            class="c45 c46"
>>>>>>> c443fb2c
                          >
                            <span
                              class="c11 c47 c48"
                            >
                              <span
                                class="c49"
                              >
                                id
                              </span>
                            </span>
                          </span>
                          <span
                            class="c46"
                          >
                            <span
                              aria-hidden="true"
                              class="c50"
                            >
                              <svg
                                fill="none"
                                height="1rem"
                                viewBox="0 0 14 8"
                                width="1rem"
                                xmlns="http://www.w3.org/2000/svg"
                              >
                                <path
                                  clip-rule="evenodd"
                                  d="M14 .889a.86.86 0 0 1-.26.625L7.615 7.736A.834.834 0 0 1 7 8a.834.834 0 0 1-.615-.264L.26 1.514A.861.861 0 0 1 0 .889c0-.24.087-.45.26-.625A.834.834 0 0 1 .875 0h12.25c.237 0 .442.088.615.264a.86.86 0 0 1 .26.625Z"
                                  fill="#32324D"
                                  fill-rule="evenodd"
                                />
                              </svg>
                            </span>
                          </span>
                        </div>
                      </div>
                    </div>
                  </div>
                  <div
                    class="c52"
                  >
                    <div
                      class=""
                    >
                      <div
                        class="c26"
                      >
                        <label
                          class="c11 c27 c28"
                          for="49"
                        >
                          Default sort order
                        </label>
                        <div
                          aria-autocomplete="none"
                          aria-controls="radix-26"
                          aria-describedby="49-hint 49-error"
                          aria-expanded="false"
                          aria-label="Default sort order"
                          class="c43 c23 c44"
                          data-state="closed"
                          dir="ltr"
                          id="49"
                          overflow="hidden"
                          role="combobox"
                          tabindex="0"
                        >
<<<<<<< HEAD
                          <label
                            class="c11 c27 c28"
                            for=":r2c:"
                          >
                            Default sort order
                          </label>
                          <div
                            aria-autocomplete="none"
                            aria-controls="radix-:r2f:"
                            aria-describedby=":r2c:-hint :r2c:-error"
                            aria-expanded="false"
                            aria-label="Default sort order"
                            class="c43 c23 c44"
                            data-state="closed"
                            dir="ltr"
                            id=":r2c:"
                            overflow="hidden"
                            role="combobox"
                            tabindex="0"
=======
                          <span
                            class="c45 c46"
>>>>>>> c443fb2c
                          >
                            <span
                              class="c11 c47 c48"
                            >
                              <span
                                class="c49"
                              >
                                ASC
                              </span>
                            </span>
                          </span>
                          <span
                            class="c46"
                          >
                            <span
                              aria-hidden="true"
                              class="c50"
                            >
                              <svg
                                fill="none"
                                height="1rem"
                                viewBox="0 0 14 8"
                                width="1rem"
                                xmlns="http://www.w3.org/2000/svg"
                              >
                                <path
                                  clip-rule="evenodd"
                                  d="M14 .889a.86.86 0 0 1-.26.625L7.615 7.736A.834.834 0 0 1 7 8a.834.834 0 0 1-.615-.264L.26 1.514A.861.861 0 0 1 0 .889c0-.24.087-.45.26-.625A.834.834 0 0 1 .875 0h12.25c.237 0 .442.088.615.264a.86.86 0 0 1 .26.625Z"
                                  fill="#32324D"
                                  fill-rule="evenodd"
                                />
                              </svg>
                            </span>
                          </span>
                        </div>
                      </div>
                    </div>
                  </div>
                </div>
              </div>
              <div
                class="c53"
              >
                <hr
                  class="c54 c55"
                />
              </div>
              <div
                class="c56"
              >
                <h2
                  class="c11 c22"
                >
                  View
                </h2>
              </div>
              <div
                class="c57 c10"
              >
                <div
                  class="c56 c58 c59"
                  size="1"
                >
                  <div
                    class="c46"
                  >
                    <div
                      class="c60"
                    >
                      <div
                        class="c61 c8 c62"
                      >
                        <div
                          class="c46"
                        >
                          <span
                            aria-label="Move id"
                            class="c63 c64 c65"
                            draggable="true"
                            type="button"
                          >
                            <svg
                              fill="none"
                              height="1rem"
                              viewBox="0 0 24 24"
                              width="1rem"
                              xmlns="http://www.w3.org/2000/svg"
                            >
                              <path
                                d="M16.563 5.587a2.503 2.503 0 1 0 0-5.007 2.503 2.503 0 0 0 0 5.007Z"
                                fill="#212134"
                              />
                              <path
                                d="M18.487 3.083c-.012.788-.487 1.513-1.229 1.797a1.954 1.954 0 0 1-2.184-.574A1.943 1.943 0 0 1 14.9 2.11c.4-.684 1.2-1.066 1.981-.927a1.954 1.954 0 0 1 1.606 1.9c.011.748 1.17.748 1.158 0A3.138 3.138 0 0 0 17.565.17c-1.176-.423-2.567-.03-3.36.933-.83 1.002-.968 2.45-.284 3.575.678 1.124 1.993 1.674 3.273 1.431 1.432-.272 2.428-1.593 2.451-3.019.012-.753-1.147-.753-1.158-.006ZM16.563 14.372a2.503 2.503 0 1 0 0-5.007 2.503 2.503 0 0 0 0 5.007Z"
                                fill="#212134"
                              />
                              <path
                                d="M18.487 11.867c-.012.789-.487 1.513-1.229 1.797a1.954 1.954 0 0 1-2.184-.574 1.943 1.943 0 0 1-.174-2.196c.4-.684 1.2-1.066 1.981-.927.928.156 1.588.968 1.606 1.9.011.748 1.17.748 1.158 0a3.138 3.138 0 0 0-2.08-2.914c-1.176-.423-2.567-.029-3.36.933-.83 1.002-.968 2.45-.284 3.575.678 1.124 1.993 1.675 3.273 1.431 1.432-.272 2.428-1.593 2.451-3.019.012-.753-1.147-.753-1.158-.005ZM16.563 23.392a2.503 2.503 0 1 0 0-5.006 2.503 2.503 0 0 0 0 5.006Z"
                                fill="#212134"
                              />
                              <path
                                d="M18.487 20.89c-.012.787-.487 1.512-1.229 1.796a1.954 1.954 0 0 1-2.184-.574 1.943 1.943 0 0 1-.174-2.196c.4-.684 1.2-1.066 1.981-.927.928.156 1.588.967 1.606 1.9.011.748 1.17.748 1.158 0a3.138 3.138 0 0 0-2.08-2.914c-1.176-.423-2.567-.03-3.36.933-.83 1.002-.968 2.45-.284 3.575.678 1.124 1.993 1.674 3.273 1.431 1.432-.272 2.428-1.593 2.451-3.019.012-.753-1.147-.753-1.158-.006ZM7.378 5.622a2.503 2.503 0 1 0 0-5.007 2.503 2.503 0 0 0 0 5.007Z"
                                fill="#212134"
                              />
                              <path
                                d="M9.302 3.119c-.011.788-.486 1.512-1.228 1.796a1.954 1.954 0 0 1-2.185-.574 1.943 1.943 0 0 1-.173-2.196c.4-.684 1.199-1.066 1.981-.927a1.943 1.943 0 0 1 1.605 1.9c.012.748 1.17.748 1.16 0A3.138 3.138 0 0 0 8.38.205c-1.176-.423-2.567-.029-3.36.933-.83 1.002-.968 2.45-.285 3.575.678 1.124 1.994 1.675 3.274 1.431 1.431-.272 2.428-1.593 2.451-3.019.012-.753-1.147-.753-1.159-.005ZM7.378 14.406a2.503 2.503 0 1 0 0-5.006 2.503 2.503 0 0 0 0 5.006Z"
                                fill="#212134"
                              />
                              <path
                                d="M9.302 11.902c-.011.788-.486 1.513-1.228 1.797a1.954 1.954 0 0 1-2.185-.574 1.943 1.943 0 0 1-.173-2.196c.4-.684 1.199-1.066 1.981-.927a1.943 1.943 0 0 1 1.605 1.9c.012.748 1.17.748 1.16 0A3.138 3.138 0 0 0 8.38 8.988c-1.176-.423-2.567-.03-3.36.933-.83 1.002-.968 2.45-.285 3.575.678 1.124 1.994 1.674 3.274 1.431 1.431-.272 2.428-1.593 2.451-3.019.012-.753-1.147-.753-1.159-.006ZM7.378 23.427a2.503 2.503 0 1 0 0-5.007 2.503 2.503 0 0 0 0 5.007Z"
                                fill="#212134"
                              />
                              <path
                                d="M9.302 20.924c-.011.788-.486 1.513-1.228 1.797a1.954 1.954 0 0 1-2.185-.574 1.943 1.943 0 0 1-.173-2.196c.4-.684 1.199-1.066 1.981-.927.933.156 1.594.967 1.605 1.9.012.748 1.17.748 1.16 0A3.139 3.139 0 0 0 8.38 18.01c-1.176-.423-2.567-.03-3.36.933-.83 1.002-.968 2.45-.285 3.569.678 1.124 1.994 1.675 3.274 1.431 1.431-.272 2.428-1.593 2.451-3.019.012-.747-1.147-.747-1.159 0Z"
                                fill="#212134"
                              />
                            </svg>
                          </span>
                          <span
                            class="c11 c66"
                          >
                            id
                          </span>
                        </div>
                        <div
                          class="c67 c10"
                        >
                          <button
                            aria-label="Edit id"
                            class="c64"
                            type="button"
                          >
                            <svg
                              fill="none"
                              height="1rem"
                              viewBox="0 0 24 24"
                              width="1rem"
                              xmlns="http://www.w3.org/2000/svg"
                            >
                              <path
                                clip-rule="evenodd"
                                d="M23.604 3.514c.528.528.528 1.36 0 1.887l-2.622 2.607-4.99-4.99L18.6.396a1.322 1.322 0 0 1 1.887 0l3.118 3.118ZM0 24v-4.99l14.2-14.2 4.99 4.99L4.99 24H0Z"
                                fill="#212134"
                                fill-rule="evenodd"
                              />
                            </svg>
                          </button>
                          <button
                            aria-label="Delete id"
                            class="c64"
                            data-testid="delete-id"
                            type="button"
                          >
                            <svg
                              fill="none"
                              height="1rem"
                              viewBox="0 0 24 24"
                              width="1rem"
                              xmlns="http://www.w3.org/2000/svg"
                            >
                              <path
                                d="M24 2.417 21.583 0 12 9.583 2.417 0 0 2.417 9.583 12 0 21.583 2.417 24 12 14.417 21.583 24 24 21.583 14.417 12 24 2.417Z"
                                fill="#212134"
                              />
                            </svg>
                          </button>
                        </div>
                      </div>
                    </div>
                    <div
                      class="c60"
                    >
                      <div
                        class="c61 c8 c62"
                      >
                        <div
                          class="c46"
                        >
                          <span
                            aria-label="Move address"
                            class="c63 c64 c65"
                            draggable="true"
                            type="button"
                          >
                            <svg
                              fill="none"
                              height="1rem"
                              viewBox="0 0 24 24"
                              width="1rem"
                              xmlns="http://www.w3.org/2000/svg"
                            >
                              <path
                                d="M16.563 5.587a2.503 2.503 0 1 0 0-5.007 2.503 2.503 0 0 0 0 5.007Z"
                                fill="#212134"
                              />
                              <path
                                d="M18.487 3.083c-.012.788-.487 1.513-1.229 1.797a1.954 1.954 0 0 1-2.184-.574A1.943 1.943 0 0 1 14.9 2.11c.4-.684 1.2-1.066 1.981-.927a1.954 1.954 0 0 1 1.606 1.9c.011.748 1.17.748 1.158 0A3.138 3.138 0 0 0 17.565.17c-1.176-.423-2.567-.03-3.36.933-.83 1.002-.968 2.45-.284 3.575.678 1.124 1.993 1.674 3.273 1.431 1.432-.272 2.428-1.593 2.451-3.019.012-.753-1.147-.753-1.158-.006ZM16.563 14.372a2.503 2.503 0 1 0 0-5.007 2.503 2.503 0 0 0 0 5.007Z"
                                fill="#212134"
                              />
                              <path
                                d="M18.487 11.867c-.012.789-.487 1.513-1.229 1.797a1.954 1.954 0 0 1-2.184-.574 1.943 1.943 0 0 1-.174-2.196c.4-.684 1.2-1.066 1.981-.927.928.156 1.588.968 1.606 1.9.011.748 1.17.748 1.158 0a3.138 3.138 0 0 0-2.08-2.914c-1.176-.423-2.567-.029-3.36.933-.83 1.002-.968 2.45-.284 3.575.678 1.124 1.993 1.675 3.273 1.431 1.432-.272 2.428-1.593 2.451-3.019.012-.753-1.147-.753-1.158-.005ZM16.563 23.392a2.503 2.503 0 1 0 0-5.006 2.503 2.503 0 0 0 0 5.006Z"
                                fill="#212134"
                              />
                              <path
                                d="M18.487 20.89c-.012.787-.487 1.512-1.229 1.796a1.954 1.954 0 0 1-2.184-.574 1.943 1.943 0 0 1-.174-2.196c.4-.684 1.2-1.066 1.981-.927.928.156 1.588.967 1.606 1.9.011.748 1.17.748 1.158 0a3.138 3.138 0 0 0-2.08-2.914c-1.176-.423-2.567-.03-3.36.933-.83 1.002-.968 2.45-.284 3.575.678 1.124 1.993 1.674 3.273 1.431 1.432-.272 2.428-1.593 2.451-3.019.012-.753-1.147-.753-1.158-.006ZM7.378 5.622a2.503 2.503 0 1 0 0-5.007 2.503 2.503 0 0 0 0 5.007Z"
                                fill="#212134"
                              />
                              <path
                                d="M9.302 3.119c-.011.788-.486 1.512-1.228 1.796a1.954 1.954 0 0 1-2.185-.574 1.943 1.943 0 0 1-.173-2.196c.4-.684 1.199-1.066 1.981-.927a1.943 1.943 0 0 1 1.605 1.9c.012.748 1.17.748 1.16 0A3.138 3.138 0 0 0 8.38.205c-1.176-.423-2.567-.029-3.36.933-.83 1.002-.968 2.45-.285 3.575.678 1.124 1.994 1.675 3.274 1.431 1.431-.272 2.428-1.593 2.451-3.019.012-.753-1.147-.753-1.159-.005ZM7.378 14.406a2.503 2.503 0 1 0 0-5.006 2.503 2.503 0 0 0 0 5.006Z"
                                fill="#212134"
                              />
                              <path
                                d="M9.302 11.902c-.011.788-.486 1.513-1.228 1.797a1.954 1.954 0 0 1-2.185-.574 1.943 1.943 0 0 1-.173-2.196c.4-.684 1.199-1.066 1.981-.927a1.943 1.943 0 0 1 1.605 1.9c.012.748 1.17.748 1.16 0A3.138 3.138 0 0 0 8.38 8.988c-1.176-.423-2.567-.03-3.36.933-.83 1.002-.968 2.45-.285 3.575.678 1.124 1.994 1.674 3.274 1.431 1.431-.272 2.428-1.593 2.451-3.019.012-.753-1.147-.753-1.159-.006ZM7.378 23.427a2.503 2.503 0 1 0 0-5.007 2.503 2.503 0 0 0 0 5.007Z"
                                fill="#212134"
                              />
                              <path
                                d="M9.302 20.924c-.011.788-.486 1.513-1.228 1.797a1.954 1.954 0 0 1-2.185-.574 1.943 1.943 0 0 1-.173-2.196c.4-.684 1.199-1.066 1.981-.927.933.156 1.594.967 1.605 1.9.012.748 1.17.748 1.16 0A3.139 3.139 0 0 0 8.38 18.01c-1.176-.423-2.567-.03-3.36.933-.83 1.002-.968 2.45-.285 3.569.678 1.124 1.994 1.675 3.274 1.431 1.431-.272 2.428-1.593 2.451-3.019.012-.747-1.147-.747-1.159 0Z"
                                fill="#212134"
                              />
                            </svg>
                          </span>
                          <span
                            class="c11 c66"
                          >
                            address
                          </span>
                        </div>
                        <div
                          class="c67 c10"
                        >
                          <button
                            aria-label="Edit address"
                            class="c64"
                            type="button"
                          >
                            <svg
                              fill="none"
                              height="1rem"
                              viewBox="0 0 24 24"
                              width="1rem"
                              xmlns="http://www.w3.org/2000/svg"
                            >
                              <path
                                clip-rule="evenodd"
                                d="M23.604 3.514c.528.528.528 1.36 0 1.887l-2.622 2.607-4.99-4.99L18.6.396a1.322 1.322 0 0 1 1.887 0l3.118 3.118ZM0 24v-4.99l14.2-14.2 4.99 4.99L4.99 24H0Z"
                                fill="#212134"
                                fill-rule="evenodd"
                              />
                            </svg>
                          </button>
                          <button
                            aria-label="Delete address"
                            class="c64"
                            data-testid="delete-address"
                            type="button"
                          >
                            <svg
                              fill="none"
                              height="1rem"
                              viewBox="0 0 24 24"
                              width="1rem"
                              xmlns="http://www.w3.org/2000/svg"
                            >
                              <path
                                d="M24 2.417 21.583 0 12 9.583 2.417 0 0 2.417 9.583 12 0 21.583 2.417 24 12 14.417 21.583 24 24 21.583 14.417 12 24 2.417Z"
                                fill="#212134"
                              />
                            </svg>
                          </button>
                        </div>
                      </div>
                    </div>
                    <div
                      class="c60"
                    >
                      <div
                        class="c61 c8 c62"
                      >
                        <div
                          class="c46"
                        >
                          <span
                            aria-label="Move Cover"
                            class="c63 c64 c65"
                            draggable="true"
                            type="button"
                          >
                            <svg
                              fill="none"
                              height="1rem"
                              viewBox="0 0 24 24"
                              width="1rem"
                              xmlns="http://www.w3.org/2000/svg"
                            >
                              <path
                                d="M16.563 5.587a2.503 2.503 0 1 0 0-5.007 2.503 2.503 0 0 0 0 5.007Z"
                                fill="#212134"
                              />
                              <path
                                d="M18.487 3.083c-.012.788-.487 1.513-1.229 1.797a1.954 1.954 0 0 1-2.184-.574A1.943 1.943 0 0 1 14.9 2.11c.4-.684 1.2-1.066 1.981-.927a1.954 1.954 0 0 1 1.606 1.9c.011.748 1.17.748 1.158 0A3.138 3.138 0 0 0 17.565.17c-1.176-.423-2.567-.03-3.36.933-.83 1.002-.968 2.45-.284 3.575.678 1.124 1.993 1.674 3.273 1.431 1.432-.272 2.428-1.593 2.451-3.019.012-.753-1.147-.753-1.158-.006ZM16.563 14.372a2.503 2.503 0 1 0 0-5.007 2.503 2.503 0 0 0 0 5.007Z"
                                fill="#212134"
                              />
                              <path
                                d="M18.487 11.867c-.012.789-.487 1.513-1.229 1.797a1.954 1.954 0 0 1-2.184-.574 1.943 1.943 0 0 1-.174-2.196c.4-.684 1.2-1.066 1.981-.927.928.156 1.588.968 1.606 1.9.011.748 1.17.748 1.158 0a3.138 3.138 0 0 0-2.08-2.914c-1.176-.423-2.567-.029-3.36.933-.83 1.002-.968 2.45-.284 3.575.678 1.124 1.993 1.675 3.273 1.431 1.432-.272 2.428-1.593 2.451-3.019.012-.753-1.147-.753-1.158-.005ZM16.563 23.392a2.503 2.503 0 1 0 0-5.006 2.503 2.503 0 0 0 0 5.006Z"
                                fill="#212134"
                              />
                              <path
                                d="M18.487 20.89c-.012.787-.487 1.512-1.229 1.796a1.954 1.954 0 0 1-2.184-.574 1.943 1.943 0 0 1-.174-2.196c.4-.684 1.2-1.066 1.981-.927.928.156 1.588.967 1.606 1.9.011.748 1.17.748 1.158 0a3.138 3.138 0 0 0-2.08-2.914c-1.176-.423-2.567-.03-3.36.933-.83 1.002-.968 2.45-.284 3.575.678 1.124 1.993 1.674 3.273 1.431 1.432-.272 2.428-1.593 2.451-3.019.012-.753-1.147-.753-1.158-.006ZM7.378 5.622a2.503 2.503 0 1 0 0-5.007 2.503 2.503 0 0 0 0 5.007Z"
                                fill="#212134"
                              />
                              <path
                                d="M9.302 3.119c-.011.788-.486 1.512-1.228 1.796a1.954 1.954 0 0 1-2.185-.574 1.943 1.943 0 0 1-.173-2.196c.4-.684 1.199-1.066 1.981-.927a1.943 1.943 0 0 1 1.605 1.9c.012.748 1.17.748 1.16 0A3.138 3.138 0 0 0 8.38.205c-1.176-.423-2.567-.029-3.36.933-.83 1.002-.968 2.45-.285 3.575.678 1.124 1.994 1.675 3.274 1.431 1.431-.272 2.428-1.593 2.451-3.019.012-.753-1.147-.753-1.159-.005ZM7.378 14.406a2.503 2.503 0 1 0 0-5.006 2.503 2.503 0 0 0 0 5.006Z"
                                fill="#212134"
                              />
                              <path
                                d="M9.302 11.902c-.011.788-.486 1.513-1.228 1.797a1.954 1.954 0 0 1-2.185-.574 1.943 1.943 0 0 1-.173-2.196c.4-.684 1.199-1.066 1.981-.927a1.943 1.943 0 0 1 1.605 1.9c.012.748 1.17.748 1.16 0A3.138 3.138 0 0 0 8.38 8.988c-1.176-.423-2.567-.03-3.36.933-.83 1.002-.968 2.45-.285 3.575.678 1.124 1.994 1.674 3.274 1.431 1.431-.272 2.428-1.593 2.451-3.019.012-.753-1.147-.753-1.159-.006ZM7.378 23.427a2.503 2.503 0 1 0 0-5.007 2.503 2.503 0 0 0 0 5.007Z"
                                fill="#212134"
                              />
                              <path
                                d="M9.302 20.924c-.011.788-.486 1.513-1.228 1.797a1.954 1.954 0 0 1-2.185-.574 1.943 1.943 0 0 1-.173-2.196c.4-.684 1.199-1.066 1.981-.927.933.156 1.594.967 1.605 1.9.012.748 1.17.748 1.16 0A3.139 3.139 0 0 0 8.38 18.01c-1.176-.423-2.567-.03-3.36.933-.83 1.002-.968 2.45-.285 3.569.678 1.124 1.994 1.675 3.274 1.431 1.431-.272 2.428-1.593 2.451-3.019.012-.747-1.147-.747-1.159 0Z"
                                fill="#212134"
                              />
                            </svg>
                          </span>
                          <span
                            class="c11 c66"
                          >
                            Cover
                          </span>
                        </div>
                        <div
                          class="c67 c10"
                        >
                          <button
                            aria-label="Edit Cover"
                            class="c64"
                            type="button"
                          >
                            <svg
                              fill="none"
                              height="1rem"
                              viewBox="0 0 24 24"
                              width="1rem"
                              xmlns="http://www.w3.org/2000/svg"
                            >
                              <path
                                clip-rule="evenodd"
                                d="M23.604 3.514c.528.528.528 1.36 0 1.887l-2.622 2.607-4.99-4.99L18.6.396a1.322 1.322 0 0 1 1.887 0l3.118 3.118ZM0 24v-4.99l14.2-14.2 4.99 4.99L4.99 24H0Z"
                                fill="#212134"
                                fill-rule="evenodd"
                              />
                            </svg>
                          </button>
                          <button
                            aria-label="Delete Cover"
                            class="c64"
                            data-testid="delete-cover"
                            type="button"
                          >
                            <svg
                              fill="none"
                              height="1rem"
                              viewBox="0 0 24 24"
                              width="1rem"
                              xmlns="http://www.w3.org/2000/svg"
                            >
                              <path
                                d="M24 2.417 21.583 0 12 9.583 2.417 0 0 2.417 9.583 12 0 21.583 2.417 24 12 14.417 21.583 24 24 21.583 14.417 12 24 2.417Z"
                                fill="#212134"
                              />
                            </svg>
                          </button>
                        </div>
                      </div>
                    </div>
                  </div>
                </div>
                <div
                  class="c56 c68 c69"
                >
                  <div>
                    <span>
                      <button
                        aria-controls=":r2g:"
                        aria-disabled="false"
                        aria-expanded="true"
                        aria-haspopup="true"
                        aria-labelledby=":r2h:"
                        class="c70 c34 c15 c71"
                        data-testid="add-field"
                        tabindex="0"
                        type="button"
                      >
                        <span
                          class="c30"
                        >
                          Add a field
                        </span>
                        <svg
                          aria-hidden="true"
                          fill="none"
                          focusable="false"
                          height="1rem"
                          viewBox="0 0 24 24"
                          width="1rem"
                          xmlns="http://www.w3.org/2000/svg"
                        >
                          <path
                            d="M24 13.604a.3.3 0 0 1-.3.3h-9.795V23.7a.3.3 0 0 1-.3.3h-3.21a.3.3 0 0 1-.3-.3v-9.795H.3a.3.3 0 0 1-.3-.3v-3.21a.3.3 0 0 1 .3-.3h9.795V.3a.3.3 0 0 1 .3-.3h3.21a.3.3 0 0 1 .3.3v9.795H23.7a.3.3 0 0 1 .3.3v3.21Z"
                            fill="#212134"
                          />
                        </svg>
                      </button>
                    </span>
                  </div>
                </div>
              </div>
            </div>
          </div>
        </form>
      </main>
    </div>
  </div>
  <div
    class="c30"
  >
    <p
      aria-live="polite"
      aria-relevant="all"
      id="live-region-log"
      role="log"
    />
    <p
      aria-live="polite"
      aria-relevant="all"
      id="live-region-status"
      role="status"
    />
    <p
      aria-live="assertive"
      aria-relevant="all"
      id="live-region-alert"
      role="alert"
    />
  </div>
</div>
`;<|MERGE_RESOLUTION|>--- conflicted
+++ resolved
@@ -1141,48 +1141,26 @@
                       >
                         <label
                           class="c11 c27 c28"
-                          for="7"
+                          for=":r6:"
                         >
                           Entries per page
                         </label>
                         <div
                           aria-autocomplete="none"
-                          aria-controls="radix-0"
-                          aria-describedby="7-hint 7-error"
+                          aria-controls="radix-:r9:"
+                          aria-describedby=":r6:-hint :r6:-error"
                           aria-expanded="false"
                           aria-label="Entries per page"
                           class="c43 c23 c44"
                           data-state="closed"
                           dir="ltr"
-                          id="7"
+                          id=":r6:"
                           overflow="hidden"
                           role="combobox"
                           tabindex="0"
                         >
-<<<<<<< HEAD
-                          <label
-                            class="c11 c27 c28"
-                            for=":r6:"
-                          >
-                            Entries per page
-                          </label>
-                          <div
-                            aria-autocomplete="none"
-                            aria-controls="radix-:r9:"
-                            aria-describedby=":r6:-hint :r6:-error"
-                            aria-expanded="false"
-                            aria-label="Entries per page"
-                            class="c43 c23 c44"
-                            data-state="closed"
-                            dir="ltr"
-                            id=":r6:"
-                            overflow="hidden"
-                            role="combobox"
-                            tabindex="0"
-=======
                           <span
                             class="c45 c46"
->>>>>>> c443fb2c
                           >
                             <span
                               class="c11 c47 c48"
@@ -1216,21 +1194,11 @@
                                 />
                               </svg>
                             </span>
-<<<<<<< HEAD
-                          </div>
-                          <p
-                            class="c11 c51"
-                            id=":r6:-hint"
-                          >
-                            Note: You can override this value in the Collection Type settings page.
-                          </p>
-=======
                           </span>
->>>>>>> c443fb2c
                         </div>
                         <p
                           class="c11 c51"
-                          id="7-hint"
+                          id=":r6:-hint"
                         >
                           Note: You can override this value in the Collection Type settings page.
                         </p>
@@ -1248,48 +1216,26 @@
                       >
                         <label
                           class="c11 c27 c28"
-                          for="9"
+                          for=":ra:"
                         >
                           Default sort attribute
                         </label>
                         <div
                           aria-autocomplete="none"
-                          aria-controls="radix-1"
-                          aria-describedby="9-hint 9-error"
+                          aria-controls="radix-:rd:"
+                          aria-describedby=":ra:-hint :ra:-error"
                           aria-expanded="false"
                           aria-label="Default sort attribute"
                           class="c43 c23 c44"
                           data-state="closed"
                           dir="ltr"
-                          id="9"
+                          id=":ra:"
                           overflow="hidden"
                           role="combobox"
                           tabindex="0"
                         >
-<<<<<<< HEAD
-                          <label
-                            class="c11 c27 c28"
-                            for=":ra:"
-                          >
-                            Default sort attribute
-                          </label>
-                          <div
-                            aria-autocomplete="none"
-                            aria-controls="radix-:rd:"
-                            aria-describedby=":ra:-hint :ra:-error"
-                            aria-expanded="false"
-                            aria-label="Default sort attribute"
-                            class="c43 c23 c44"
-                            data-state="closed"
-                            dir="ltr"
-                            id=":ra:"
-                            overflow="hidden"
-                            role="combobox"
-                            tabindex="0"
-=======
                           <span
                             class="c45 c46"
->>>>>>> c443fb2c
                           >
                             <span
                               class="c11 c47 c48"
@@ -1339,48 +1285,26 @@
                       >
                         <label
                           class="c11 c27 c28"
-                          for="11"
+                          for=":re:"
                         >
                           Default sort order
                         </label>
                         <div
                           aria-autocomplete="none"
-                          aria-controls="radix-2"
-                          aria-describedby="11-hint 11-error"
+                          aria-controls="radix-:rh:"
+                          aria-describedby=":re:-hint :re:-error"
                           aria-expanded="false"
                           aria-label="Default sort order"
                           class="c43 c23 c44"
                           data-state="closed"
                           dir="ltr"
-                          id="11"
+                          id=":re:"
                           overflow="hidden"
                           role="combobox"
                           tabindex="0"
                         >
-<<<<<<< HEAD
-                          <label
-                            class="c11 c27 c28"
-                            for=":re:"
-                          >
-                            Default sort order
-                          </label>
-                          <div
-                            aria-autocomplete="none"
-                            aria-controls="radix-:rh:"
-                            aria-describedby=":re:-hint :re:-error"
-                            aria-expanded="false"
-                            aria-label="Default sort order"
-                            class="c43 c23 c44"
-                            data-state="closed"
-                            dir="ltr"
-                            id=":re:"
-                            overflow="hidden"
-                            role="combobox"
-                            tabindex="0"
-=======
                           <span
                             class="c45 c46"
->>>>>>> c443fb2c
                           >
                             <span
                               class="c11 c47 c48"
@@ -2868,48 +2792,26 @@
                       >
                         <label
                           class="c11 c27 c28"
-                          for="45"
+                          for=":r24:"
                         >
                           Entries per page
                         </label>
                         <div
                           aria-autocomplete="none"
-                          aria-controls="radix-24"
-                          aria-describedby="45-hint 45-error"
+                          aria-controls="radix-:r27:"
+                          aria-describedby=":r24:-hint :r24:-error"
                           aria-expanded="false"
                           aria-label="Entries per page"
                           class="c43 c23 c44"
                           data-state="closed"
                           dir="ltr"
-                          id="45"
+                          id=":r24:"
                           overflow="hidden"
                           role="combobox"
                           tabindex="0"
                         >
-<<<<<<< HEAD
-                          <label
-                            class="c11 c27 c28"
-                            for=":r24:"
-                          >
-                            Entries per page
-                          </label>
-                          <div
-                            aria-autocomplete="none"
-                            aria-controls="radix-:r27:"
-                            aria-describedby=":r24:-hint :r24:-error"
-                            aria-expanded="false"
-                            aria-label="Entries per page"
-                            class="c43 c23 c44"
-                            data-state="closed"
-                            dir="ltr"
-                            id=":r24:"
-                            overflow="hidden"
-                            role="combobox"
-                            tabindex="0"
-=======
                           <span
                             class="c45 c46"
->>>>>>> c443fb2c
                           >
                             <span
                               class="c11 c47 c48"
@@ -2943,21 +2845,11 @@
                                 />
                               </svg>
                             </span>
-<<<<<<< HEAD
-                          </div>
-                          <p
-                            class="c11 c51"
-                            id=":r24:-hint"
-                          >
-                            Note: You can override this value in the Collection Type settings page.
-                          </p>
-=======
                           </span>
->>>>>>> c443fb2c
                         </div>
                         <p
                           class="c11 c51"
-                          id="45-hint"
+                          id=":r24:-hint"
                         >
                           Note: You can override this value in the Collection Type settings page.
                         </p>
@@ -2975,48 +2867,26 @@
                       >
                         <label
                           class="c11 c27 c28"
-                          for="47"
+                          for=":r28:"
                         >
                           Default sort attribute
                         </label>
                         <div
                           aria-autocomplete="none"
-                          aria-controls="radix-25"
-                          aria-describedby="47-hint 47-error"
+                          aria-controls="radix-:r2b:"
+                          aria-describedby=":r28:-hint :r28:-error"
                           aria-expanded="false"
                           aria-label="Default sort attribute"
                           class="c43 c23 c44"
                           data-state="closed"
                           dir="ltr"
-                          id="47"
+                          id=":r28:"
                           overflow="hidden"
                           role="combobox"
                           tabindex="0"
                         >
-<<<<<<< HEAD
-                          <label
-                            class="c11 c27 c28"
-                            for=":r28:"
-                          >
-                            Default sort attribute
-                          </label>
-                          <div
-                            aria-autocomplete="none"
-                            aria-controls="radix-:r2b:"
-                            aria-describedby=":r28:-hint :r28:-error"
-                            aria-expanded="false"
-                            aria-label="Default sort attribute"
-                            class="c43 c23 c44"
-                            data-state="closed"
-                            dir="ltr"
-                            id=":r28:"
-                            overflow="hidden"
-                            role="combobox"
-                            tabindex="0"
-=======
                           <span
                             class="c45 c46"
->>>>>>> c443fb2c
                           >
                             <span
                               class="c11 c47 c48"
@@ -3066,48 +2936,26 @@
                       >
                         <label
                           class="c11 c27 c28"
-                          for="49"
+                          for=":r2c:"
                         >
                           Default sort order
                         </label>
                         <div
                           aria-autocomplete="none"
-                          aria-controls="radix-26"
-                          aria-describedby="49-hint 49-error"
+                          aria-controls="radix-:r2f:"
+                          aria-describedby=":r2c:-hint :r2c:-error"
                           aria-expanded="false"
                           aria-label="Default sort order"
                           class="c43 c23 c44"
                           data-state="closed"
                           dir="ltr"
-                          id="49"
+                          id=":r2c:"
                           overflow="hidden"
                           role="combobox"
                           tabindex="0"
                         >
-<<<<<<< HEAD
-                          <label
-                            class="c11 c27 c28"
-                            for=":r2c:"
-                          >
-                            Default sort order
-                          </label>
-                          <div
-                            aria-autocomplete="none"
-                            aria-controls="radix-:r2f:"
-                            aria-describedby=":r2c:-hint :r2c:-error"
-                            aria-expanded="false"
-                            aria-label="Default sort order"
-                            class="c43 c23 c44"
-                            data-state="closed"
-                            dir="ltr"
-                            id=":r2c:"
-                            overflow="hidden"
-                            role="combobox"
-                            tabindex="0"
-=======
                           <span
                             class="c45 c46"
->>>>>>> c443fb2c
                           >
                             <span
                               class="c11 c47 c48"
