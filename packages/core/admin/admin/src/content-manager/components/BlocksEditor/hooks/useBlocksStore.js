--- conflicted
+++ resolved
@@ -297,22 +297,18 @@
           <code>{props.children}</code>
         </CodeBlock>
       ),
-<<<<<<< HEAD
+      icon: Code,
+      label: {
+        id: 'components.Blocks.blocks.code',
+        defaultMessage: 'Code',
+      },
+      matchNode: (node) => node.type === 'code',
+      isInBlocksSelector: true,
       handleEnterKey(editor) {
         // TODO find why this creates another blockquote instead of adding a newline within the blockquote
         // TODO look up source code for this demo https://www.slatejs.org/examples/code-highlighting
         editor.insertSoftBreak();
       },
-      variants: {},
-=======
-      icon: Code,
-      label: {
-        id: 'components.Blocks.blocks.code',
-        defaultMessage: 'Code',
-      },
-      matchNode: (node) => node.type === 'code',
-      isInBlocksSelector: true,
->>>>>>> c48bc20e
     },
     quote: {
       renderElement: (props) => <Blockquote {...props.attributes}>{props.children}</Blockquote>,
