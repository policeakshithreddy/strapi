{
  "name": "@strapi/admin",
  "version": "4.5.6",
  "description": "Strapi Admin",
  "repository": {
    "type": "git",
    "url": "git://github.com/strapi/strapi.git"
  },
  "license": "SEE LICENSE IN LICENSE",
  "author": {
    "name": "Strapi Solutions SAS",
    "email": "hi@strapi.io",
    "url": "https://strapi.io"
  },
  "maintainers": [
    {
      "name": "Strapi Solutions SAS",
      "email": "hi@strapi.io",
      "url": "https://strapi.io"
    }
  ],
  "main": "index.js",
  "scripts": {
    "analyze:bundle": "ANALYZE_BUNDLE=true webpack --config webpack.config.dev.js",
    "analyze:deps": "ANALYZE_DEPS=true webpack serve --config webpack.config.dev.js --progress profile",
    "create:plugin-file": "node ./scripts/create-dev-plugins-file.js",
    "develop": "yarn create:plugin-file && yarn develop:webpack",
    "develop:webpack": "cross-env NODE_ENV=development webpack serve --config webpack.config.dev.js --progress profile",
    "prepublishOnly": "yarn build",
    "build": "rimraf build && node ./scripts/build.js",
    "build:mesure": "rimraf build && cross-env MESURE_BUILD_SPEED=true node ./scripts/build.js",
    "test": "echo \"no tests yet\"",
    "test:unit": "jest --verbose",
    "test:front": "cross-env IS_EE=true jest --config ./jest.config.front.js",
    "test:front:watch": "cross-env IS_EE=true jest --config ./jest.config.front.js --watchAll",
    "test:front:ce": "cross-env IS_EE=false jest --config ./jest.config.front.js",
    "test:front:watch:ce": "cross-env IS_EE=false jest --config ./jest.config.front.js --watchAll",
    "test:front:ce:cov": "cross-env IS_EE=false jest --config ./jest.config.front.js --coverage"
  },
  "dependencies": {
    "@babel/core": "7.18.10",
    "@babel/plugin-transform-runtime": "7.18.10",
    "@babel/preset-env": "7.18.10",
    "@babel/preset-react": "7.18.6",
    "@babel/runtime": "7.18.9",
    "@casl/ability": "^5.4.3",
    "@fingerprintjs/fingerprintjs": "3.3.3",
<<<<<<< HEAD
    "@pmmmwh/react-refresh-webpack-plugin": "0.5.7",
    "@strapi/data-transfer": "4.5.5",
    "@strapi/babel-plugin-switch-ee-ce": "4.5.5",
=======
    "@pmmmwh/react-refresh-webpack-plugin": "0.5.10",
    "@strapi/babel-plugin-switch-ee-ce": "4.5.6",
>>>>>>> f514da73
    "@strapi/design-system": "1.4.1",
    "@strapi/helper-plugin": "4.5.6",
    "@strapi/icons": "1.4.1",
    "@strapi/permissions": "4.5.6",
    "@strapi/typescript-utils": "4.5.6",
    "@strapi/utils": "4.5.6",
    "axios": "1.2.1",
    "babel-loader": "8.2.5",
    "babel-plugin-styled-components": "2.0.2",
    "bcryptjs": "2.4.3",
    "chalk": "^4.1.1",
    "chokidar": "^3.5.1",
    "codemirror": "^5.65.11",
    "cross-env": "^7.0.3",
    "css-loader": "6.7.2",
    "date-fns": "2.29.3",
    "dotenv": "8.5.1",
    "esbuild-loader": "^2.20.0",
    "execa": "^1.0.0",
    "fast-deep-equal": "3.1.3",
    "find-root": "1.1.0",
    "fork-ts-checker-webpack-plugin": "7.2.1",
    "formik": "^2.2.6",
    "fs-extra": "10.0.0",
    "highlight.js": "^10.4.1",
    "history": "^4.9.0",
    "hoist-non-react-statics": "^3.3.0",
    "html-loader": "3.1.2",
    "html-webpack-plugin": "5.5.0",
    "immer": "9.0.15",
    "invariant": "^2.2.4",
    "js-cookie": "2.2.1",
    "jsonwebtoken": "9.0.0",
    "koa-compose": "4.1.0",
    "koa-passport": "5.0.0",
    "koa-static": "5.0.0",
    "koa2-ratelimit": "^1.1.2",
    "lodash": "4.17.21",
    "markdown-it": "^12.3.2",
    "markdown-it-abbr": "^1.0.4",
    "markdown-it-container": "^3.0.0",
    "markdown-it-deflist": "^2.1.0",
    "markdown-it-emoji": "^2.0.0",
    "markdown-it-footnote": "^3.0.3",
    "markdown-it-ins": "^3.0.1",
    "markdown-it-mark": "^3.0.1",
    "markdown-it-sub": "^1.0.0",
    "markdown-it-sup": "1.0.0",
    "match-sorter": "^4.0.2",
    "mini-css-extract-plugin": "2.4.4",
    "msw": "0.49.1",
    "node-polyfill-webpack-plugin": "2.0.1",
    "p-map": "4.0.0",
    "passport-local": "1.0.0",
    "prop-types": "^15.7.2",
    "qs": "6.11.0",
    "react": "^17.0.2",
    "react-copy-to-clipboard": "^5.1.0",
    "react-dnd": "^14.0.2",
    "react-dnd-html5-backend": "^14.0.0",
    "react-dom": "^17.0.2",
    "react-error-boundary": "3.1.4",
    "react-fast-compare": "^3.2.0",
    "react-helmet": "^6.1.0",
    "react-intl": "5.25.1",
    "react-is": "^17.0.2",
    "react-query": "3.24.3",
    "react-redux": "7.2.8",
    "react-refresh": "0.14.0",
    "react-router": "5.2.0",
    "react-router-dom": "5.3.4",
    "react-window": "1.8.7",
    "redux": "^4.0.1",
    "reselect": "^4.0.0",
    "rimraf": "3.0.2",
    "sanitize-html": "2.7.3",
    "semver": "7.3.8",
    "sift": "16.0.0",
    "style-loader": "3.3.1",
    "styled-components": "5.3.3",
    "typescript": "4.6.2",
    "webpack": "^5.74.0",
    "webpack-cli": "^4.10.0",
    "webpack-dev-server": "^4.9.3",
    "webpackbar": "^5.0.2",
    "yup": "^0.32.9"
  },
  "devDependencies": {
    "@testing-library/dom": "8.19.0",
    "@testing-library/react": "12.1.4",
    "@testing-library/react-hooks": "8.0.1",
    "@testing-library/user-event": "14.4.3",
    "duplicate-dependencies-webpack-plugin": "^1.0.2",
    "glob": "8.0.3",
    "react-test-renderer": "^17.0.2",
    "speed-measure-webpack-plugin": "1.5.0",
    "webpack-bundle-analyzer": "^4.6.1"
  },
  "peerDependencies": {
    "@strapi/strapi": "^4.3.4"
  },
  "engines": {
    "node": ">=14.19.1 <=18.x.x",
    "npm": ">=6.0.0"
  },
  "nx": {
    "targets": {
      "build": {
        "outputs": [
          "./build"
        ]
      }
    }
  }
}<|MERGE_RESOLUTION|>--- conflicted
+++ resolved
@@ -45,14 +45,9 @@
     "@babel/runtime": "7.18.9",
     "@casl/ability": "^5.4.3",
     "@fingerprintjs/fingerprintjs": "3.3.3",
-<<<<<<< HEAD
-    "@pmmmwh/react-refresh-webpack-plugin": "0.5.7",
-    "@strapi/data-transfer": "4.5.5",
-    "@strapi/babel-plugin-switch-ee-ce": "4.5.5",
-=======
     "@pmmmwh/react-refresh-webpack-plugin": "0.5.10",
     "@strapi/babel-plugin-switch-ee-ce": "4.5.6",
->>>>>>> f514da73
+    "@strapi/data-transfer": "4.5.6",
     "@strapi/design-system": "1.4.1",
     "@strapi/helper-plugin": "4.5.6",
     "@strapi/icons": "1.4.1",
