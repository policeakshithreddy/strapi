--- conflicted
+++ resolved
@@ -43,10 +43,7 @@
     "yup": "0.32.9"
   },
   "devDependencies": {
-<<<<<<< HEAD
-=======
     "@strapi/helper-plugin": "4.13.7",
->>>>>>> d62456ea
     "@testing-library/react": "14.0.0",
     "@types/koa": "2.13.4",
     "@types/lodash": "^4.14.191",
