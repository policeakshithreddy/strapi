{
  "name": "@strapi/plugin-email",
  "version": "4.12.4",
  "description": "Easily configure your Strapi application to send emails.",
  "repository": {
    "type": "git",
    "url": "git://github.com/strapi/strapi.git"
  },
  "license": "SEE LICENSE IN LICENSE",
  "author": {
    "name": "Strapi Solutions SAS",
    "email": "hi@strapi.io",
    "url": "https://strapi.io"
  },
  "maintainers": [
    {
      "name": "Strapi Solutions SAS",
      "email": "hi@strapi.io",
      "url": "https://strapi.io"
    }
  ],
  "scripts": {
    "test:front": "run -T cross-env IS_EE=true jest --config ./jest.config.front.js",
    "test:front:watch": "run -T cross-env IS_EE=true jest --config ./jest.config.front.js --watchAll",
    "test:front:ce": "run -T cross-env IS_EE=false jest --config ./jest.config.front.js",
    "test:front:watch:ce": "run -T cross-env IS_EE=false jest --config ./jest.config.front.js --watchAll",
    "lint": "run -T eslint ."
  },
  "dependencies": {
<<<<<<< HEAD
    "@strapi/design-system": "1.8.2",
    "@strapi/icons": "1.8.2",
    "@strapi/provider-email-sendmail": "4.12.4",
    "@strapi/utils": "4.12.4",
=======
    "@strapi/design-system": "1.9.0",
    "@strapi/icons": "1.9.0",
    "@strapi/provider-email-sendmail": "4.12.1",
    "@strapi/utils": "4.12.1",
>>>>>>> 04dc3a8a
    "lodash": "4.17.21",
    "prop-types": "^15.8.1",
    "react-intl": "6.4.1",
    "yup": "0.32.9"
  },
  "devDependencies": {
    "@strapi/helper-plugin": "4.12.4",
    "@testing-library/react": "14.0.0",
    "msw": "1.2.1",
    "react": "^18.2.0",
    "react-dom": "^18.2.0",
    "react-router-dom": "5.3.4",
    "styled-components": "5.3.3"
  },
  "peerDependencies": {
    "react": "^17.0.0 || ^18.0.0",
    "react-dom": "^17.0.0 || ^18.0.0",
    "react-router-dom": "5.3.4",
    "styled-components": "5.3.3"
  },
  "engines": {
    "node": ">=16.0.0 <=20.x.x",
    "npm": ">=6.0.0"
  },
  "strapi": {
    "name": "email",
    "displayName": "Email",
    "description": "Configure your application to send emails.",
    "required": true,
    "kind": "plugin"
  }
}<|MERGE_RESOLUTION|>--- conflicted
+++ resolved
@@ -27,17 +27,10 @@
     "lint": "run -T eslint ."
   },
   "dependencies": {
-<<<<<<< HEAD
-    "@strapi/design-system": "1.8.2",
-    "@strapi/icons": "1.8.2",
+    "@strapi/design-system": "1.9.0",
+    "@strapi/icons": "1.9.0",
     "@strapi/provider-email-sendmail": "4.12.4",
     "@strapi/utils": "4.12.4",
-=======
-    "@strapi/design-system": "1.9.0",
-    "@strapi/icons": "1.9.0",
-    "@strapi/provider-email-sendmail": "4.12.1",
-    "@strapi/utils": "4.12.1",
->>>>>>> 04dc3a8a
     "lodash": "4.17.21",
     "prop-types": "^15.8.1",
     "react-intl": "6.4.1",
