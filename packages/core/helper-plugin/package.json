{
  "name": "@strapi/helper-plugin",
  "version": "4.5.0",
  "description": "Helper for Strapi plugins development",
  "repository": {
    "type": "git",
    "url": "https://github.com/strapi/strapi.git",
    "directory": "packages/core/helper-plugin"
  },
  "license": "SEE LICENSE IN LICENSE",
  "author": {
    "name": "Strapi Solutions SAS",
    "email": "hi@strapi.io",
    "url": "https://strapi.io"
  },
  "maintainers": [
    {
      "name": "Strapi Solutions SAS",
      "email": "hi@strapi.io",
      "url": "https://strapi.io"
    }
  ],
  "main": "build/index.js",
  "files": [
    "build"
  ],
  "scripts": {
    "prebuild": "rimraf build",
    "build": "yarn build:development && yarn build:production && yarn create:index",
    "build-storybook": "build-storybook",
    "build:development": "cross-env NODE_ENV=development webpack-cli",
    "build:production": "cross-env NODE_ENV=production webpack-cli",
    "create:index": "node ./createBuildIndex.js",
    "prepublishOnly": "npm run build",
    "storybook": "start-storybook -p 6006",
    "test:front": "jest --config ./jest.config.front.js",
    "test:front:cov": "jest --config ./jest.config.front.js --coverage",
    "test:front:watch": "jest --config ./jest.config.front.js --watchAll",
    "watch": "yarn create:index && cross-env NODE_ENV=development webpack-cli -w"
  },
  "dependencies": {
    "@fortawesome/fontawesome-free": "^5.15.2",
    "@fortawesome/fontawesome-svg-core": "6.2.0",
    "@fortawesome/free-brands-svg-icons": "^5.15.2",
    "@fortawesome/free-solid-svg-icons": "^5.15.3",
    "@fortawesome/react-fontawesome": "^0.2.0",
    "axios": "0.27.2",
    "date-fns": "2.29.2",
    "formik": "^2.2.6",
    "immer": "9.0.6",
    "invariant": "^2.2.1",
    "lodash": "4.17.21",
    "match-sorter": "^4.0.2",
    "qs": "6.10.1",
    "react": "^17.0.2",
    "react-dom": "^17.0.2",
    "react-helmet": "^6.1.0",
    "react-intl": "5.25.1",
    "react-router": "^5.2.0",
    "react-router-dom": "5.2.0",
    "react-select": "5.6.0",
    "styled-components": "5.3.3",
    "whatwg-fetch": "^3.6.2"
  },
  "devDependencies": {
    "@storybook/addon-actions": "6.5.10",
    "@storybook/addon-essentials": "6.5.10",
    "@storybook/addon-links": "6.5.10",
    "@storybook/builder-webpack5": "6.5.9",
    "@storybook/manager-webpack5": "6.4.10",
    "@storybook/react": "^6.5.10",
<<<<<<< HEAD
    "@strapi/design-system": "1.2.7",
    "@strapi/icons": "1.2.7",
    "@testing-library/react": "12.1.4",
=======
    "@strapi/design-system": "1.2.8",
    "@strapi/icons": "1.2.8",
    "@testing-library/react": "11.2.7",
>>>>>>> db6f0cd2
    "@testing-library/react-hooks": "8.0.1",
    "cross-env": "^7.0.3",
    "esbuild-loader": "^2.20.0",
    "react-test-renderer": "^17.0.2",
    "require-from-string": "2.0.2",
    "rimraf": "3.0.2",
    "typescript": "4.6.2"
  },
  "engines": {
    "node": ">=14.19.1 <=18.x.x",
    "npm": ">=6.0.0"
  },
  "nx": {
    "targets": {
      "build": {
        "outputs": [
          "./build"
        ]
      }
    }
  },
  "peerDependencies": {
    "webpack": "^5.74.0"
  }
}<|MERGE_RESOLUTION|>--- conflicted
+++ resolved
@@ -69,15 +69,9 @@
     "@storybook/builder-webpack5": "6.5.9",
     "@storybook/manager-webpack5": "6.4.10",
     "@storybook/react": "^6.5.10",
-<<<<<<< HEAD
-    "@strapi/design-system": "1.2.7",
-    "@strapi/icons": "1.2.7",
-    "@testing-library/react": "12.1.4",
-=======
     "@strapi/design-system": "1.2.8",
     "@strapi/icons": "1.2.8",
-    "@testing-library/react": "11.2.7",
->>>>>>> db6f0cd2
+    "@testing-library/react": "12.1.4",
     "@testing-library/react-hooks": "8.0.1",
     "cross-env": "^7.0.3",
     "esbuild-loader": "^2.20.0",
