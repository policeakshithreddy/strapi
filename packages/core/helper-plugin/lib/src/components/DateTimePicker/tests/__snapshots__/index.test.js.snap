// Jest Snapshot v1, https://goo.gl/fbAQLP

exports[`DateTimePicker snapshots the component 1`] = `
.c2 {
  font-size: 0.75rem;
  line-height: 1.33;
  font-weight: 600;
  color: #32324d;
}

.c17 {
  font-size: 0.875rem;
  line-height: 1.43;
  display: block;
  white-space: nowrap;
  overflow: hidden;
  text-overflow: ellipsis;
  color: #32324d;
}

.c20 {
  font-size: 0.75rem;
  line-height: 1.33;
  color: #666687;
}

.c7 {
  padding-right: 8px;
  padding-left: 12px;
}

.c14 {
  padding-left: 12px;
}

.c16 {
  padding-right: 16px;
  padding-left: 16px;
}

.c0 {
  -webkit-align-items: stretch;
  -webkit-box-align: stretch;
  -ms-flex-align: stretch;
  align-items: stretch;
  display: -webkit-box;
  display: -webkit-flex;
  display: -ms-flexbox;
  display: flex;
  -webkit-flex-direction: column;
  -ms-flex-direction: column;
  flex-direction: column;
}

.c3 {
  -webkit-align-items: center;
  -webkit-box-align: center;
  -ms-flex-align: center;
  align-items: center;
  display: -webkit-box;
  display: -webkit-flex;
  display: -ms-flexbox;
  display: flex;
  -webkit-flex-direction: row;
  -ms-flex-direction: row;
  flex-direction: row;
}

.c5 {
  -webkit-align-items: center;
  -webkit-box-align: center;
  -ms-flex-align: center;
  align-items: center;
  display: -webkit-box;
  display: -webkit-flex;
  display: -ms-flexbox;
  display: flex;
  -webkit-flex-direction: row;
  -ms-flex-direction: row;
  flex-direction: row;
  -webkit-box-pack: justify;
  -webkit-justify-content: space-between;
  -ms-flex-pack: justify;
  justify-content: space-between;
}

.c1 > * {
  margin-top: 0;
  margin-bottom: 0;
}

.c1 > * + * {
  margin-top: 4px;
}

.c10 > * {
  margin-top: 0;
  margin-bottom: 0;
}

.c4 > * {
  margin-left: 0;
  margin-right: 0;
}

.c4 > * + * {
  margin-left: 8px;
}

.c9 {
  border: none;
  border-radius: 4px;
  padding-bottom: 0.65625rem;
  padding-left: 0;
  padding-right: 16px;
  padding-top: 0.65625rem;
  color: #32324d;
  font-weight: 400;
  font-size: 0.875rem;
  display: block;
  width: 100%;
  background: inherit;
}

.c9::-webkit-input-placeholder {
  color: #8e8ea9;
  opacity: 1;
}

.c9::-moz-placeholder {
  color: #8e8ea9;
  opacity: 1;
}

.c9:-ms-input-placeholder {
  color: #8e8ea9;
  opacity: 1;
}

.c9::placeholder {
  color: #8e8ea9;
  opacity: 1;
}

.c9[aria-disabled='true'] {
  color: inherit;
}

.c9:focus {
  outline: none;
  box-shadow: none;
}

.c6 {
  border: 1px solid #dcdce4;
  border-radius: 4px;
  background: #ffffff;
  outline: none;
  box-shadow: 0;
  -webkit-transition-property: border-color,box-shadow,fill;
  transition-property: border-color,box-shadow,fill;
  -webkit-transition-duration: 0.2s;
  transition-duration: 0.2s;
}

.c6:focus-within {
  border: 1px solid #4945ff;
  box-shadow: #4945ff 0px 0px 0px 2px;
}

.c11 {
  position: relative;
  border: 1px solid #dcdce4;
  padding-right: 12px;
  border-radius: 4px;
  background: #ffffff;
  overflow: hidden;
  min-height: 2.5rem;
  outline: none;
  box-shadow: 0;
  -webkit-transition-property: border-color,box-shadow,fill;
  transition-property: border-color,box-shadow,fill;
  -webkit-transition-duration: 0.2s;
  transition-duration: 0.2s;
}

.c11:focus-within {
  border: 1px solid #4945ff;
  box-shadow: #4945ff 0px 0px 0px 2px;
}

.c18 {
  background: transparent;
  border: none;
  position: relative;
  z-index: 1;
}

.c18 svg {
  height: 0.6875rem;
  width: 0.6875rem;
}

.c18 svg path {
  fill: #666687;
}

.c19 {
  display: -webkit-box;
  display: -webkit-flex;
  display: -ms-flexbox;
  display: flex;
  background: none;
  border: none;
}

.c19 svg {
  width: 0.375rem;
}

.c8 {
  border: none;
  background: transparent;
  border-radius: 4px;
}

.c8 svg path {
  fill: #8e8ea9;
}

.c12 {
  position: absolute;
  left: 0;
  right: 0;
  bottom: 0;
  top: 0;
  width: 100%;
  background: transparent;
  border: none;
}

.c12:focus {
  outline: none;
}

.c12[aria-disabled='true'] {
  cursor: not-allowed;
}

.c13 {
  width: 100%;
}

.c15 {
  display: -webkit-box;
  display: -webkit-flex;
  display: -ms-flexbox;
  display: flex;
  -webkit-align-items: center;
  -webkit-box-align: center;
  -ms-flex-align: center;
  align-items: center;
}

.c15 svg {
  height: 1rem;
  width: 1rem;
}

.c15 svg path {
  fill: #8e8ea9;
}

<div
  aria-labelledby="datetime-label-1"
  role="group"
>
  <div
    class="c0 c1"
    spacing="1"
  >
    <label
      class="c2"
      for="field-3"
      id="datetime-label-1"
    >
<<<<<<< HEAD
      <div
        class="c3"
=======
      <label
        class="c4"
        for="field-1"
>>>>>>> ba020d03
      >
        Date time picker
      </div>
    </label>
    <div
      class="c3 c4"
      spacing="2"
    >
      <div
        class=""
      >
        <div>
          <div>
            <div
              class="c0 c1"
              spacing="1"
            >
              <div
                class="c5 c6"
              >
                <div
                  class="c7"
                >
                  <button
                    aria-disabled="false"
                    aria-label="Date picker, current is 10/13/2021"
                    class="c8"
                    type="button"
                  >
                    <svg
                      aria-hidden="true"
                      fill="none"
                      height="1em"
                      viewBox="0 0 24 24"
                      width="1em"
                      xmlns="http://www.w3.org/2000/svg"
                    >
                      <path
                        clip-rule="evenodd"
                        d="M3.869 2.99V0h2.9v2.99h10.463V0h2.9v2.99h.629c2.768 0 3.203.498 3.239 2.926V21c0 2.124-.191 3-2.802 3H2.818C.208 24 0 23.363 0 20.785V6.21c.035-2.049.233-3.22 3.001-3.22h.868zM2.32 20.369c0 .811.245.865.776.865h17.905c.53 0 .68-.012.68-.825V8.233c-.015-.627-.219-.737-.631-.737H2.907c-.413 0-.592.09-.587.573v12.3z"
                        fill="#212134"
                        fill-rule="evenodd"
                      />
                    </svg>
                  </button>
                </div>
                <input
                  aria-autocomplete="none"
                  aria-disabled="false"
                  aria-invalid="false"
                  aria-label="Date time picker"
<<<<<<< HEAD
                  class="c9"
=======
                  aria-required="false"
                  class="c10"
>>>>>>> ba020d03
                  data-testid="datetimepicker-date"
                  id="datepicker-4"
                  name="datetimepicker"
                  value="10/13/2021"
                />
              </div>
            </div>
          </div>
        </div>
      </div>
      <div>
        <div
          class="c0 c10"
        >
          <div
            class="c3 c11"
          >
            <button
              aria-disabled="false"
              aria-expanded="false"
              aria-haspopup="listbox"
              aria-label="Date time picker"
              aria-labelledby="timepicker-5-label timepicker-5-content"
              class="c12"
              data-testid="datetimepicker-time"
              id="timepicker-5"
              type="button"
            />
            <div
              class="c5 c13"
            >
              <div
                class="c3"
              >
                <div
                  aria-hidden="true"
                  class="c14"
                >
                  <div
                    class="c15"
                  >
                    <svg
                      fill="none"
                      height="1em"
                      viewBox="0 0 24 24"
                      width="1em"
                      xmlns="http://www.w3.org/2000/svg"
                    >
                      <path
                        clip-rule="evenodd"
                        d="M0 12C0 5.37 5.364 0 11.994 0S24 5.37 24 12s-5.376 12-12.006 12S0 18.63 0 12zm2.4 0c0 5.304 4.296 9.6 9.6 9.6 5.304 0 9.6-4.296 9.6-9.6 0-5.304-4.296-9.6-9.6-9.6A9.597 9.597 0 002.4 12zm8.4-6h1.8v6.3l5.4 3.204-.906 1.476L10.8 13.2V6z"
                        fill="#212134"
                        fill-rule="evenodd"
                      />
                    </svg>
                  </div>
                </div>
                <div
                  class="c16"
                >
                  <span
                    class="c17"
                    id="timepicker-5-content"
                  >
                    10:00
                  </span>
                </div>
              </div>
              <div
                class="c3"
              >
                <button
                  aria-hidden="true"
                  class="c14 c18 c19"
                  tabindex="-1"
                  title="select"
                  type="button"
                >
                  <svg
                    fill="none"
                    height="1em"
                    viewBox="0 0 14 8"
                    width="1em"
                    xmlns="http://www.w3.org/2000/svg"
                  >
                    <path
                      clip-rule="evenodd"
                      d="M14 .889a.86.86 0 01-.26.625L7.615 7.736A.834.834 0 017 8a.834.834 0 01-.615-.264L.26 1.514A.861.861 0 010 .889c0-.24.087-.45.26-.625A.834.834 0 01.875 0h12.25c.237 0 .442.088.615.264a.86.86 0 01.26.625z"
                      fill="#32324D"
                      fill-rule="evenodd"
                    />
                  </svg>
                </button>
              </div>
            </div>
          </div>
        </div>
      </div>
    </div>
    <p
      class="c20"
      id="field-3-hint"
    >
      This is a super description
    </p>
  </div>
</div>
`;<|MERGE_RESOLUTION|>--- conflicted
+++ resolved
@@ -281,17 +281,10 @@
   >
     <label
       class="c2"
-      for="field-3"
-      id="datetime-label-1"
+      for="datetime-label-1"
     >
-<<<<<<< HEAD
       <div
         class="c3"
-=======
-      <label
-        class="c4"
-        for="field-1"
->>>>>>> ba020d03
       >
         Date time picker
       </div>
@@ -343,14 +336,10 @@
                   aria-disabled="false"
                   aria-invalid="false"
                   aria-label="Date time picker"
-<<<<<<< HEAD
+                  aria-required="false"
                   class="c9"
-=======
-                  aria-required="false"
-                  class="c10"
->>>>>>> ba020d03
                   data-testid="datetimepicker-date"
-                  id="datepicker-4"
+                  id="datepicker-3"
                   name="datetimepicker"
                   value="10/13/2021"
                 />
@@ -371,10 +360,10 @@
               aria-expanded="false"
               aria-haspopup="listbox"
               aria-label="Date time picker"
-              aria-labelledby="timepicker-5-label timepicker-5-content"
+              aria-labelledby="timepicker-4-label timepicker-4-content"
               class="c12"
               data-testid="datetimepicker-time"
-              id="timepicker-5"
+              id="timepicker-4"
               type="button"
             />
             <div
@@ -411,7 +400,7 @@
                 >
                   <span
                     class="c17"
-                    id="timepicker-5-content"
+                    id="timepicker-4-content"
                   >
                     10:00
                   </span>
@@ -450,7 +439,7 @@
     </div>
     <p
       class="c20"
-      id="field-3-hint"
+      id="datetime-label-1-hint"
     >
       This is a super description
     </p>
