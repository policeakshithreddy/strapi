import { PassThrough } from 'stream-chain';
import { isEmpty, uniq } from 'lodash/fp';
import type {
  Diff,
  IDestinationProvider,
  IMetadata,
  ISourceProvider,
  ITransferEngine,
  ITransferEngineOptions,
  ITransferResults,
  TransferStage,
} from '../../types';

import compareSchemas from '../strategies';
// eslint-disable-next-line @typescript-eslint/no-var-requires
const semverDiff = require('semver/functions/diff');

type TransferProgress = {
  [key in TransferStage]?: {
    count: number;
    bytes: number;
    aggregates?: {
      [key: string]: {
        count: number;
        bytes: number;
      };
    };
  };
};

type TransferEngineProgress = {
  data: any;
  stream: PassThrough;
};

export const VALID_STRATEGIES = ['restore', 'merge'];

class TransferEngine<
  S extends ISourceProvider = ISourceProvider,
  D extends IDestinationProvider = IDestinationProvider
> implements ITransferEngine
{
  sourceProvider: ISourceProvider;

  destinationProvider: IDestinationProvider;

  options: ITransferEngineOptions;

  #metadata: { source?: IMetadata; destination?: IMetadata } = {};

  #transferProgress: TransferProgress = {};

  // TODO: Type the stream chunks. Doesn't seem trivial, especially since PassThrough doesn't provide a PassThroughOptions type
  #progressStream: PassThrough = new PassThrough({ objectMode: true });

  get progress(): TransferEngineProgress {
    return {
      data: this.#transferProgress,
      stream: this.#progressStream,
    };
  }

  constructor(
    sourceProvider: ISourceProvider,
    destinationProvider: IDestinationProvider,
    options: ITransferEngineOptions
  ) {
    if (sourceProvider.type !== 'source') {
      throw new Error("SourceProvider does not have type 'source'");
    }
    if (destinationProvider.type !== 'destination') {
      throw new Error("DestinationProvider does not have type 'destination'");
    }
    this.sourceProvider = sourceProvider;
    this.destinationProvider = destinationProvider;
    this.options = options;
  }

  #increaseTransferProgress(transferStage: TransferStage, data: any, aggregateKey?: string) {
    if (!this.#transferProgress[transferStage]) {
      this.#transferProgress[transferStage] = { count: 0, bytes: 0 };
    }
    this.#transferProgress[transferStage]!.count += 1;
    const size = JSON.stringify(data).length;
    this.#transferProgress[transferStage]!.bytes! += size;

    if (aggregateKey && data && data[aggregateKey]) {
      const aggKeyValue = data[aggregateKey];
      if (!this.#transferProgress[transferStage]!.aggregates) {
        this.#transferProgress[transferStage]!.aggregates = {};
      }
      if (
        !(
          this.#transferProgress[transferStage]!.aggregates &&
          this.#transferProgress[transferStage]!.aggregates![aggKeyValue]
        )
      ) {
        this.#transferProgress[transferStage]!.aggregates![aggKeyValue] = { count: 0, bytes: 0 };
      }
      this.#transferProgress[transferStage]!.aggregates![aggKeyValue].count += 1;
      this.#transferProgress[transferStage]!.aggregates![aggKeyValue].bytes! += size;
    }
  }

  #countRecorder = (transferStage: TransferStage, aggregateKey?: string) => {
    return new PassThrough({
      objectMode: true,
      transform: (data, _encoding, callback) => {
        this.#increaseTransferProgress(transferStage, data, aggregateKey);
        this.#updateStage('progress', transferStage);
        callback(null, data);
      },
    });
  };

  #updateStage = (type: 'start' | 'complete' | 'progress', transferStage: TransferStage) => {
    this.#progressStream.emit(type, {
      data: this.#transferProgress,
      stage: transferStage,
    });
  };

  #assertStrapiVersionIntegrity(sourceVersion?: string, destinationVersion?: string) {
    const strategy = this.options.versionMatching;

    if (
      !sourceVersion ||
      !destinationVersion ||
      strategy === 'ignore' ||
      destinationVersion === sourceVersion
    ) {
      return;
    }

    let diff;
    try {
      diff = semverDiff(sourceVersion, destinationVersion);
    } catch (e: unknown) {
      throw new Error(
        `Strapi versions doesn't match (${strategy} check): ${sourceVersion} does not match with ${destinationVersion}`
      );
    }
    if (!diff) {
      return;
    }

    const validPatch = ['prelease', 'build'];
    const validMinor = [...validPatch, 'patch', 'prepatch'];
    const validMajor = [...validMinor, 'minor', 'preminor'];
    if (strategy === 'patch' && validPatch.includes(diff)) {
      return;
    }
    if (strategy === 'minor' && validMinor.includes(diff)) {
      return;
    }
    if (strategy === 'major' && validMajor.includes(diff)) {
      return;
    }

    throw new Error(
      `Strapi versions doesn't match (${strategy} check): ${sourceVersion} does not match with ${destinationVersion}`
    );
  }

  #assertSchemasMatching(sourceSchemas: any, destinationSchemas: any) {
    const strategy = this.options.schemasMatching || 'strict';
    const keys = uniq(Object.keys(sourceSchemas).concat(Object.keys(destinationSchemas)));
    const diffs: { [key: string]: Diff[] } = {};

    keys.forEach((key) => {
      const sourceSchema = sourceSchemas[key];
      const destinationSchema = destinationSchemas[key];
      const schemaDiffs = compareSchemas(sourceSchema, destinationSchema, strategy);

      if (schemaDiffs.length) {
        diffs[key] = schemaDiffs;
      }
    });

    if (!isEmpty(diffs)) {
      throw new Error(
        `Import process failed because the project doesn't have a matching data structure 
        ${JSON.stringify(diffs, null, 2)}        
        `
      );
    }
  }

  async init(): Promise<void> {
    // Resolve providers' resource and store
    // them in the engine's internal state
    await this.#resolveProviderResource();

    // Update the destination provider's source metadata
    const { source: sourceMetadata } = this.#metadata;

    if (sourceMetadata) {
      this.destinationProvider.setMetadata?.('source', sourceMetadata);
    }
  }

  async bootstrap(): Promise<void> {
    await Promise.all([this.sourceProvider.bootstrap?.(), this.destinationProvider.bootstrap?.()]);
  }

  async close(): Promise<void> {
    await Promise.all([this.sourceProvider.close?.(), this.destinationProvider.close?.()]);
  }

  async #resolveProviderResource() {
    const sourceMetadata = await this.sourceProvider.getMetadata();
    const destinationMetadata = await this.destinationProvider.getMetadata();

    if (sourceMetadata) {
      this.#metadata.source = sourceMetadata;
    }

    if (destinationMetadata) {
      this.#metadata.destination = destinationMetadata;
    }
  }

  async integrityCheck(): Promise<boolean> {
    try {
      const sourceMetadata = await this.sourceProvider.getMetadata();
      const destinationMetadata = await this.destinationProvider.getMetadata();

      if (sourceMetadata && destinationMetadata) {
        this.#assertStrapiVersionIntegrity(
          sourceMetadata?.strapi?.version,
          destinationMetadata?.strapi?.version
        );
      }

      const sourceSchemas = await this.sourceProvider.getSchemas?.();
      const destinationSchemas = await this.destinationProvider.getSchemas?.();

      if (sourceSchemas && destinationSchemas) {
        this.#assertSchemasMatching(sourceSchemas, destinationSchemas);
      }

      return true;
    } catch (error) {
      return false;
    }
  }

  validateTransferOptions() {
    if (!VALID_STRATEGIES.includes(this.options.strategy)) {
      throw new Error(`Invalid stategy ${this.options.strategy}`);
    }
  }

  async transfer(): Promise<ITransferResults<S, D>> {
    try {
      this.validateTransferOptions();

      await this.bootstrap();
      await this.init();

      const isValidTransfer = await this.integrityCheck();

      if (!isValidTransfer) {
        throw new Error(
          `Unable to transfer the data between ${this.sourceProvider.name} and ${this.destinationProvider.name}.\nPlease refer to the log above for more information.`
        );
      }

      // Run the transfer stages
      await this.transferSchemas();
      await this.transferEntities();
      await this.transferAssets();
      await this.transferLinks();
      await this.transferConfiguration();

      // Gracefully close the providers
      await this.close();
    } catch (e: unknown) {
      // Rollback the destination provider if an exception is thrown during the transfer
      // Note: This will be configurable in the future
      await this.destinationProvider.rollback?.(e as Error);
      throw e;
    }

    return {
      source: this.sourceProvider.results,
      destination: this.destinationProvider.results,
      engine: this.#transferProgress,
    };
  }

  async transferSchemas(): Promise<void> {
    const stageName: TransferStage = 'schemas';

    const inStream = await this.sourceProvider.streamSchemas?.();
    if (!inStream) {
      return;
    }

    const outStream = await this.destinationProvider.getSchemasStream?.();
    if (!outStream) {
      return;
    }

    this.#updateStage('start', stageName);
    return new Promise((resolve, reject) => {
      inStream
        // Throw on error in the source
        .on('error', reject);

      outStream
        // Throw on error in the destination
        .on('error', reject)
        // Resolve the promise when the destination has finished reading all the data from the source
        .on('close', () => {
          this.#updateStage('complete', stageName);
          resolve();
        });

      inStream.pipe(this.#countRecorder(stageName)).pipe(outStream);
    });
  }

  async transferEntities(): Promise<void> {
    const stageName: TransferStage = 'entities';

    const inStream = await this.sourceProvider.streamEntities?.();
    if (!inStream) {
      return;
    }

    const outStream = await this.destinationProvider.getEntitiesStream?.();
    if (!outStream) {
      return;
    }

    this.#updateStage('start', stageName);

    return new Promise((resolve, reject) => {
      inStream
        // Throw on error in the source
        .on('error', (e) => {
          reject(e);
        });

      outStream
        // Throw on error in the destination
        .on('error', (e) => {
          reject(e);
        })
        // Resolve the promise when the destination has finished reading all the data from the source
        .on('close', () => {
          this.#updateStage('complete', stageName);
          resolve();
        });

      inStream.pipe(this.#countRecorder(stageName, 'type')).pipe(outStream);
    });
  }

  async transferLinks(): Promise<void> {
    const stageName: TransferStage = 'links';

    const inStream = await this.sourceProvider.streamLinks?.();
    if (!inStream) {
      return;
    }

    const outStream = await this.destinationProvider.getLinksStream?.();
    if (!outStream) {
      return;
    }

    this.#updateStage('start', 'links');

    return new Promise((resolve, reject) => {
      inStream
        // Throw on error in the source
        .on('error', reject);

      outStream
        // Throw on error in the destination
        .on('error', reject)
        // Resolve the promise when the destination has finished reading all the data from the source
        .on('close', () => {
          this.#updateStage('complete', stageName);
          resolve();
        });

      inStream.pipe(this.#countRecorder(stageName)).pipe(outStream);
    });
  }

  async transferAssets(): Promise<void> {
    const stageName: TransferStage = 'assets';
    const inStream = await this.sourceProvider.streamAssets?.();
    if (!inStream) {
      return;
    }

    const outStream = await this.destinationProvider.getAssetsStream?.();
    if (!outStream) {
      return;
    }

    this.#updateStage('start', stageName);
<<<<<<< HEAD
    console.warn('transferMedia not yet implemented');
    return new Promise((resolve) =>
      // eslint-disable-next-line no-promise-executor-return
      (() => {
        this.#updateStage('complete', stageName);
        resolve();
      })()
    );
=======

    return new Promise((resolve, reject) => {
      inStream
        // Throw on error in the source
        .on('error', reject);

      outStream
        // Throw on error in the destination
        .on('error', reject)
        // Resolve the promise when the destination has finished reading all the data from the source
        .on('close', () => {
          this.#updateStage('complete', stageName);
          resolve();
        });

      inStream.pipe(this.#countRecorder(stageName)).pipe(outStream);
    });
>>>>>>> 7d27e4f0
  }

  async transferConfiguration(): Promise<void> {
    const stageName: TransferStage = 'configuration';

    const inStream = await this.sourceProvider.streamConfiguration?.();
    if (!inStream) {
      return;
    }

    const outStream = await this.destinationProvider.getConfigurationStream?.();
    if (!outStream) {
      return;
    }

    this.#updateStage('start', stageName);

    return new Promise((resolve, reject) => {
      inStream
        // Throw on error in the source
        .on('error', reject);

      outStream
        // Throw on error in the destination
        .on('error', reject)
        // Resolve the promise when the destination has finished reading all the data from the source
        .on('close', () => {
          this.#updateStage('complete', stageName);
          resolve();
        });

      inStream.pipe(this.#countRecorder(stageName)).pipe(outStream);
    });
  }
}

export const createTransferEngine = <
  S extends ISourceProvider = ISourceProvider,
  D extends IDestinationProvider = IDestinationProvider
>(
  sourceProvider: S,
  destinationProvider: D,
  options: ITransferEngineOptions
): TransferEngine<S, D> => {
  return new TransferEngine<S, D>(sourceProvider, destinationProvider, options);
};<|MERGE_RESOLUTION|>--- conflicted
+++ resolved
@@ -404,16 +404,6 @@
     }
 
     this.#updateStage('start', stageName);
-<<<<<<< HEAD
-    console.warn('transferMedia not yet implemented');
-    return new Promise((resolve) =>
-      // eslint-disable-next-line no-promise-executor-return
-      (() => {
-        this.#updateStage('complete', stageName);
-        resolve();
-      })()
-    );
-=======
 
     return new Promise((resolve, reject) => {
       inStream
@@ -431,7 +421,6 @@
 
       inStream.pipe(this.#countRecorder(stageName)).pipe(outStream);
     });
->>>>>>> 7d27e4f0
   }
 
   async transferConfiguration(): Promise<void> {
