import type { IEntity } from '../../../../types';

import { Readable } from 'stream';

import { collect, createMockedQueryBuilder, getStrapiFactory } from '../../test-utils';
import { createLocalStrapiSourceProvider } from '../';

describe('Local Strapi Source Provider', () => {
  describe('Bootstrap', () => {
    test('Should not have a defined Strapi instance if bootstrap has not been called', () => {
      const provider = createLocalStrapiSourceProvider({ getStrapi: getStrapiFactory() });

      expect(provider.strapi).not.toBeDefined();
    });

    test('Should have a defined Strapi instance if bootstrap has been called', async () => {
      const provider = createLocalStrapiSourceProvider({ getStrapi: getStrapiFactory() });
      await provider.bootstrap();

      expect(provider.strapi).toBeDefined();
    });
  });

  describe('Close', () => {
    test('Should destroy the strapi instance if autoDestroy is undefined ', async () => {
      const destroy = jest.fn();

      const provider = createLocalStrapiSourceProvider({
        getStrapi: getStrapiFactory({ destroy }),
      });

      await provider.bootstrap();
      await provider.close();

      expect(destroy).toHaveBeenCalledTimes(1);
    });

    test('Should destroy the strapi instance if autoDestroy is true ', async () => {
      const destroy = jest.fn();

      const provider = createLocalStrapiSourceProvider({
        getStrapi: getStrapiFactory({ destroy }),
        autoDestroy: true,
      });

      await provider.bootstrap();
      await provider.close();

      expect(destroy).toHaveBeenCalledTimes(1);
    });

    test('Should destroy the strapi instance if autoDestroy is false ', async () => {
      const destroy = jest.fn();

      const provider = createLocalStrapiSourceProvider({
        getStrapi: getStrapiFactory({ destroy }),
        autoDestroy: false,
      });

      await provider.bootstrap();
      await provider.close();

      expect(destroy).not.toHaveBeenCalled();
    });
  });

  describe('Streaming Entities', () => {
    test('Should throw an error if strapi is not defined', async () => {
      const provider = createLocalStrapiSourceProvider({ getStrapi: getStrapiFactory() });

      await expect(() => provider.streamEntities()).rejects.toThrowError(
        'Not able to stream entities. Strapi instance not found'
      );
    });

    test('Should successfully create a readable stream with all available entities', async () => {
      const contentTypes = {
        foo: { uid: 'foo', attributes: { title: { type: 'string' } } },
        bar: { uid: 'bar', attributes: { age: { type: 'number' } } },
      };

      const queryBuilder = createMockedQueryBuilder({
        foo: [
          { id: 1, title: 'First title' },
          { id: 2, title: 'Second title' },
        ],
        bar: [
          { id: 1, age: 42 },
          { id: 2, age: 84 },
        ],
      });

      const provider = createLocalStrapiSourceProvider({
        getStrapi: getStrapiFactory({
          contentTypes,
          db: {
            queryBuilder,
          },
        }),
      });

      await provider.bootstrap();

      const entitiesStream = (await provider.streamEntities()) as Readable;
      const entities = await collect<IEntity<'foo' | 'bar'>>(entitiesStream);

      // Should have been called with 'foo', then 'bar'
      expect(queryBuilder).toHaveBeenCalledTimes(2);
      // The returned value should be a Readable stream instance
      expect(entitiesStream).toBeInstanceOf(Readable);
      // We have 2 * 2 entities
      expect(entities).toHaveLength(4);
      // Each entity should follow the transfer format
      entities.forEach((entity) => {
        expect(entity).toMatchObject({
          type: expect.any(String),
          id: expect.any(Number),
          data: expect.any(Object),
        });
      });
    });
  });

  describe('Streaming Schemas', () => {
    test('Should successfully create a readable stream with all Schemas', async () => {
      const contentTypes = {
        foo: { uid: 'foo', attributes: { title: { type: 'string' } } },
        bar: { uid: 'bar', attributes: { age: { type: 'number' } } },
      };

      const components = {
        'basic.simple': {
          collectionName: 'components_basic_simples',
          info: { displayName: 'simple', icon: 'ambulance', description: '' },
          options: {},
          attributes: { name: { type: 'string' } },
          uid: 'basic.simple',
          category: 'basic',
          modelType: 'component',
          modelName: 'simple',
          globalId: 'ComponentBasicSimple',
        },
        'blog.test-como': {
          collectionName: 'components_blog_test_comos',
          info: {
            displayName: 'test comp',
            icon: 'air-freshener',
            description: '',
          },
          options: {},
          attributes: { name: { type: 'string' } },
          uid: 'blog.test-como',
          category: 'blog',
          modelType: 'component',
          modelName: 'test-como',
          globalId: 'ComponentBlogTestComo',
        },
      };

      const provider = createLocalStrapiSourceProvider({
        getStrapi: getStrapiFactory({
          contentTypes,
<<<<<<< HEAD
          components
        })
=======
          components,
        }),
>>>>>>> 8b62343f
      });

      await provider.bootstrap();

      const schemasStream = provider.streamSchemas() as Readable;
      const schemas = await collect(schemasStream);

      expect(schemasStream).toBeInstanceOf(Readable);
      expect(schemas).toHaveLength(4);

      expect(schemas).toEqual([
        { uid: 'foo', attributes: { title: { type: 'string' } } },
        { uid: 'bar', attributes: { age: { type: 'number' } } },
        {
          collectionName: 'components_basic_simples',
          info: { displayName: 'simple', icon: 'ambulance', description: '' },
          options: {},
          attributes: { name: { type: 'string' } },
          uid: 'basic.simple',
          category: 'basic',
          modelType: 'component',
          modelName: 'simple',
          globalId: 'ComponentBasicSimple',
        },
        {
          collectionName: 'components_blog_test_comos',
          info: {
            displayName: 'test comp',
            icon: 'air-freshener',
            description: '',
          },
          options: {},
          attributes: { name: { type: 'string' } },
          uid: 'blog.test-como',
          category: 'blog',
          modelType: 'component',
          modelName: 'test-como',
          globalId: 'ComponentBlogTestComo',
        },
      ]);
    });
  });
});<|MERGE_RESOLUTION|>--- conflicted
+++ resolved
@@ -160,13 +160,8 @@
       const provider = createLocalStrapiSourceProvider({
         getStrapi: getStrapiFactory({
           contentTypes,
-<<<<<<< HEAD
-          components
-        })
-=======
           components,
         }),
->>>>>>> 8b62343f
       });
 
       await provider.bootstrap();
